name: Deprecated-Baselines

on:
  push:
    branches:
      - main
  pull_request:
    branches:
      - main

env:
  FLWR_TELEMETRY_ENABLED: 0

defaults:
  run:
    working-directory: baselines/flwr_baselines

jobs:
  test_deprecated_baselines:
    runs-on: ubuntu-22.04
    steps:
      - uses: actions/checkout@v3
      - name: Bootstrap
        uses: ./.github/actions/bootstrap
<<<<<<< HEAD
=======
        with:
          python-version: 3.8.15
>>>>>>> 727a4e87
      - name: Install dependencies
        run: |
          python -m poetry install
      - name: Lint + Test (isort/black/mypy/pylint/pytest)
        run: ./dev/test.sh<|MERGE_RESOLUTION|>--- conflicted
+++ resolved
@@ -22,11 +22,8 @@
       - uses: actions/checkout@v3
       - name: Bootstrap
         uses: ./.github/actions/bootstrap
-<<<<<<< HEAD
-=======
         with:
           python-version: 3.8.15
->>>>>>> 727a4e87
       - name: Install dependencies
         run: |
           python -m poetry install
