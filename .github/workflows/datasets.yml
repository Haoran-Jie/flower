--- conflicted
+++ resolved
@@ -35,13 +35,9 @@
         # Latest version which comes cached in the host image can be found here:
         # https://github.com/actions/runner-images/blob/main/images/linux/Ubuntu2204-Readme.md#python
         # In case of a mismatch, the job has to download Python to install it.
-<<<<<<< HEAD
-        python: ['3.9', '3.10', '3.11', '3.12']
-=======
         # Note: Due to a bug in actions/setup-python, we have to put "3.10" in
         # quotes as it will otherwise assume "3.1"
-        python: ['3.9', '3.10', '3.11']
->>>>>>> 611a1b31
+        python: ['3.9', '3.10', '3.11', '3.12']
 
     name: Python ${{ matrix.python }}
 
