[build-system]
requires = ["poetry-core>=1.8.1"]
build-backend = "poetry.core.masonry.api"

[tool.poetry]
name = "flwr"
version = "1.12.0"
description = "Flower: A Friendly Federated Learning Framework"
license = "Apache-2.0"
authors = ["The Flower Authors <hello@flower.ai>"]
readme = "README.md"
homepage = "https://flower.ai"
repository = "https://github.com/adap/flower"
documentation = "https://flower.ai"
keywords = [
    "flower",
    "fl",
    "federated learning",
    "federated analytics",
    "federated evaluation",
    "machine learning",
]
classifiers = [
    "Development Status :: 5 - Production/Stable",
    "Intended Audience :: Developers",
    "Intended Audience :: Science/Research",
    "License :: OSI Approved :: Apache Software License",
    "Operating System :: MacOS :: MacOS X",
    "Operating System :: POSIX :: Linux",
    "Programming Language :: Python",
    "Programming Language :: Python :: 3",
    "Programming Language :: Python :: 3 :: Only",
    "Programming Language :: Python :: 3.9",
    "Programming Language :: Python :: 3.10",
    "Programming Language :: Python :: 3.11",
    "Programming Language :: Python :: 3.12",
    "Programming Language :: Python :: Implementation :: CPython",
    "Topic :: Scientific/Engineering",
    "Topic :: Scientific/Engineering :: Artificial Intelligence",
    "Topic :: Scientific/Engineering :: Mathematics",
    "Topic :: Software Development",
    "Topic :: Software Development :: Libraries",
    "Topic :: Software Development :: Libraries :: Python Modules",
    "Typing :: Typed",
]
packages = [
    { include = "flwr", from = "src/py" },
]
exclude = [
    "src/py/**/*_test.py",
]

[tool.poetry.scripts]
# `flwr` CLI
flwr = "flwr.cli.app:app"
# SuperExec (can run with either Deployment Engine or Simulation Engine)
flower-superexec = "flwr.superexec.app:run_superexec"
# Simulation Engine
flower-simulation = "flwr.simulation.run_simulation:run_simulation_from_cli"
# Deployment Engine
flower-superlink = "flwr.server.app:run_superlink"
flower-supernode = "flwr.client.supernode.app:run_supernode"
flower-server-app = "flwr.server.run_serverapp:run_server_app"
flwr-clientapp = "flwr.client.clientapp:flwr_clientapp"
flower-client-app = "flwr.client.supernode:run_client_app"  # Deprecated

[tool.poetry.dependencies]
python = "^3.9"
# Mandatory dependencies
<<<<<<< HEAD
numpy = "^1.26.0"
grpcio = "^1.60.0,!=1.64.2,!=1.65.1"
=======
numpy = "^1.21.0"
grpcio = "^1.60.0,!=1.64.2,!=1.65.1,!=1.65.2,!=1.65.4"
>>>>>>> 1c894d22
protobuf = "^4.25.2"
cryptography = "^42.0.4"
pycryptodome = "^3.18.0"
iterators = "^0.0.2"
typer = { version = "^0.9.0", extras = ["all"] }
tomli = "^2.0.1"
tomli-w = "^1.0.0"
pathspec = "^0.12.1"
# Optional dependencies (Simulation Engine)
ray = { version = "==2.10.0", optional = true, python = ">=3.9,<3.12" }
# Optional dependencies (REST transport layer)
requests = { version = "^2.31.0", optional = true }
starlette = { version = "^0.31.0", optional = true }
uvicorn = { version = "^0.23.0", extras = ["standard"], optional = true }

[tool.poetry.extras]
simulation = ["ray"]
rest = ["requests", "starlette", "uvicorn"]

[tool.poetry.group.dev.dependencies]
types-dataclasses = "==0.6.6"
types-protobuf = "==3.19.18"
types-requests = "==2.31.0.20240125"
types-setuptools = "==69.0.0.20240125"
clang-format = "==17.0.6"
isort = "==5.13.2"
black = { version = "==24.2.0", extras = ["jupyter"] }
docformatter = "==1.7.5"
mypy = "==1.8.0"
pylint = "==3.0.3"
flake8 = "==5.0.4"
parameterized = "==0.9.0"
pytest = "==7.4.4"
pytest-cov = "==4.1.0"
pytest-watcher = "==0.4.1"
grpcio-tools = "==1.60.0"
mypy-protobuf = "==3.2.0"
jupyterlab = "==4.0.12"
rope = "==1.11.0"
semver = "==3.0.2"
sphinx = "==6.2.1"
sphinx-intl = "==2.2.0"
sphinx-click = "==5.1.0"
myst-parser = "==1.0.0"
sphinx-design = "==0.5.0"
sphinx-copybutton = "==0.5.2"
sphinxcontrib-mermaid = "==0.9.2"
sphinxcontrib-youtube = "==1.4.1"
furo = "==2023.9.10"
sphinx-reredirects = "==0.1.3"
nbsphinx = "==0.9.4"
nbstripout = "==0.6.1"
ruff = "==0.1.9"
sphinx-argparse = "==0.4.0"
pipreqs = "==0.4.13"
mdformat-gfm = "==0.3.5"
mdformat-frontmatter = "==2.0.1"
mdformat-beautysh = "==0.1.1"
mdformat-myst = "==0.1.5"
twine = "==5.1.1"
pyroma = "==4.2"
check-wheel-contents = "==0.4.0"
GitPython = "==3.1.32"
PyGithub = "==2.1.1"
licensecheck = "==2024"
pre-commit = "==3.5.0"
sphinx-substitution-extensions = "2022.02.16"

[tool.isort]
profile = "black"
known_first_party = ["flwr", "flwr_tool"]

[tool.black]
line-length = 88
target-version = ["py39", "py310", "py311"]

[tool.pylint."MESSAGES CONTROL"]
disable = "duplicate-code,too-few-public-methods,useless-import-alias"

[tool.pytest.ini_options]
minversion = "6.2"
addopts = "-qq"
testpaths = [
    "src/py/flwr",
    "src/py/flwr_tool",
]
filterwarnings = "ignore::DeprecationWarning"

[tool.pytest-watcher]
now = false
clear = true
delay = 0.2
runner = "pytest"
runner_args = ["-s", "-vvvvv"]
patterns = ["*.py"]
ignore_patterns = []

[tool.mypy]
plugins = [
    "numpy.typing.mypy_plugin",
]
ignore_missing_imports = true
strict = true

[[tool.mypy.overrides]]
module = [
    "importlib.metadata.*",
    "importlib_metadata.*",
]
follow_imports = "skip"
follow_imports_for_stubs = true
disallow_untyped_calls = false

[[tool.mypy.overrides]]
module = "torch.*"
follow_imports = "skip"
follow_imports_for_stubs = true

[tool.docformatter]
wrap-summaries = 88
wrap-descriptions = 88

[tool.ruff]
target-version = "py39"
line-length = 88
select = ["D", "E", "F", "W", "B", "ISC", "C4", "UP"]
fixable = ["D", "E", "F", "W", "B", "ISC", "C4", "UP"]
ignore = ["B024", "B027", "D205", "D209"]
exclude = [
    ".bzr",
    ".direnv",
    ".eggs",
    ".git",
    ".hg",
    ".mypy_cache",
    ".nox",
    ".pants.d",
    ".pytype",
    ".ruff_cache",
    ".svn",
    ".tox",
    ".venv",
    "__pypackages__",
    "_build",
    "buck-out",
    "build",
    "dist",
    "node_modules",
    "venv",
    "proto",
]

[tool.ruff.pydocstyle]
convention = "numpy"

[tool.ruff.per-file-ignores]
"src/py/flwr/server/strategy/*.py" = ["E501"]<|MERGE_RESOLUTION|>--- conflicted
+++ resolved
@@ -67,13 +67,8 @@
 [tool.poetry.dependencies]
 python = "^3.9"
 # Mandatory dependencies
-<<<<<<< HEAD
 numpy = "^1.26.0"
-grpcio = "^1.60.0,!=1.64.2,!=1.65.1"
-=======
-numpy = "^1.21.0"
 grpcio = "^1.60.0,!=1.64.2,!=1.65.1,!=1.65.2,!=1.65.4"
->>>>>>> 1c894d22
 protobuf = "^4.25.2"
 cryptography = "^42.0.4"
 pycryptodome = "^3.18.0"
