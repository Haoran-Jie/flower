# Copyright 2024 Flower Labs GmbH. All Rights Reserved.
#
# Licensed under the Apache License, Version 2.0 (the "License");
# you may not use this file except in compliance with the License.
# You may obtain a copy of the License at
#
#     http://www.apache.org/licenses/LICENSE-2.0
#
# Unless required by applicable law or agreed to in writing, software
# distributed under the License is distributed on an "AS IS" BASIS,
# WITHOUT WARRANTIES OR CONDITIONS OF ANY KIND, either express or implied.
# See the License for the specific language governing permissions and
# limitations under the License.
# ==============================================================================
"""SuperExec API servicer."""


from logging import ERROR, INFO
from typing import Any, Dict, Generator

import grpc

from flwr.common.logger import log
from flwr.proto import exec_pb2_grpc  # pylint: disable=E0611
from flwr.proto.exec_pb2 import (  # pylint: disable=E0611
    StartRunRequest,
    StartRunResponse,
    StreamLogsRequest,
    StreamLogsResponse,
)

from .executor import Executor, RunTracker


class ExecServicer(exec_pb2_grpc.ExecServicer):
    """SuperExec API servicer."""

    def __init__(self, executor: Executor) -> None:
        self.executor = executor
        self.runs: Dict[int, RunTracker] = {}

    def StartRun(
        self, request: StartRunRequest, context: grpc.ServicerContext
    ) -> StartRunResponse:
        """Create run ID."""
        log(INFO, "ExecServicer.StartRun")

<<<<<<< HEAD
        run = self.executor.start_run(request.fab_file, request.verbose)
=======
        run = self.executor.start_run(
            request.fab_file,
            dict(request.override_config.items()),
        )
>>>>>>> d1ec08b5

        if run is None:
            log(ERROR, "Executor failed to start run")
            return StartRunResponse()

        self.runs[run.run_id] = run

        return StartRunResponse(run_id=run.run_id)

    def StreamLogs(
        self, request: StreamLogsRequest, context: grpc.ServicerContext
    ) -> Generator[StreamLogsResponse, Any, None]:
        """Get logs."""
        logs = ["a", "b", "c"]
        while context.is_active():
            for i in range(len(logs)):  # pylint: disable=C0200
                yield StreamLogsResponse(log_output=logs[i])<|MERGE_RESOLUTION|>--- conflicted
+++ resolved
@@ -45,14 +45,11 @@
         """Create run ID."""
         log(INFO, "ExecServicer.StartRun")
 
-<<<<<<< HEAD
-        run = self.executor.start_run(request.fab_file, request.verbose)
-=======
         run = self.executor.start_run(
             request.fab_file,
             dict(request.override_config.items()),
+            request.verbose,
         )
->>>>>>> d1ec08b5
 
         if run is None:
             log(ERROR, "Executor failed to start run")
