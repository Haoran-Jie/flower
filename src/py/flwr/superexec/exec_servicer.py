# Copyright 2024 Flower Labs GmbH. All Rights Reserved.
#
# Licensed under the Apache License, Version 2.0 (the "License");
# you may not use this file except in compliance with the License.
# You may obtain a copy of the License at
#
#     http://www.apache.org/licenses/LICENSE-2.0
#
# Unless required by applicable law or agreed to in writing, software
# distributed under the License is distributed on an "AS IS" BASIS,
# WITHOUT WARRANTIES OR CONDITIONS OF ANY KIND, either express or implied.
# See the License for the specific language governing permissions and
# limitations under the License.
# ==============================================================================
"""SuperExec API servicer."""


import select
import threading
import time
from collections.abc import Generator
from logging import ERROR, INFO
from typing import Any

import grpc

from flwr.common.logger import log
from flwr.common.serde import user_config_from_proto
from flwr.proto import exec_pb2_grpc  # pylint: disable=E0611
from flwr.proto.exec_pb2 import (  # pylint: disable=E0611
    StartRunRequest,
    StartRunResponse,
    StreamLogsRequest,
    StreamLogsResponse,
)

from .executor import Executor, RunTracker
from .state_factory import ExecStateFactory

SELECT_TIMEOUT = 1  # Timeout for selecting ready-to-read file descriptors (in seconds)


class ExecServicer(exec_pb2_grpc.ExecServicer):
    """SuperExec API servicer."""

    def __init__(self, executor: Executor, state_factory: ExecStateFactory) -> None:
        self.executor = executor
        self.state_factory = state_factory
        self.runs: dict[int, RunTracker] = {}

    def StartRun(
        self, request: StartRunRequest, context: grpc.ServicerContext
    ) -> StartRunResponse:
        """Create run ID."""
        log(INFO, "ExecServicer.StartRun")

        run = self.executor.start_run(
            request.fab.content,
            user_config_from_proto(request.override_config),
            user_config_from_proto(request.federation_config),
        )

        if run is None:
            log(ERROR, "Executor failed to start run")
            return StartRunResponse()

        self.runs[run.run_id] = run

<<<<<<< HEAD
        state = self.state_factory.state()
        state.store_run(
            run.run_id,
            user_config_from_proto(request.override_config),
            request.fab.hash_str,
        )
        for rid in state.get_runs():
            log(INFO, "Run ID: %s", rid)
=======
        # Start a background thread to capture the log output
        capture_thread = threading.Thread(
            target=_capture_logs, args=(run,), daemon=True
        )
        capture_thread.start()
>>>>>>> 839e5d9e

        return StartRunResponse(run_id=run.run_id)

    def StreamLogs(  # pylint: disable=C0103
        self, request: StreamLogsRequest, context: grpc.ServicerContext
    ) -> Generator[StreamLogsResponse, Any, None]:
        """Get logs."""
        log(INFO, "ExecServicer.StreamLogs")

        # Exit if `run_id` not found
        if request.run_id not in self.runs:
            context.abort(grpc.StatusCode.NOT_FOUND, "Run ID not found")

        last_sent_index = 0
        while context.is_active():
            # Yield n'th row of logs, if n'th row < len(logs)
            logs = self.runs[request.run_id].logs
            for i in range(last_sent_index, len(logs)):
                yield StreamLogsResponse(log_output=logs[i])
            last_sent_index = len(logs)

            # Wait for and continue to yield more log responses only if the
            # run isn't completed yet. If the run is finished, the entire log
            # is returned at this point and the server ends the stream.
            if self.runs[request.run_id].proc.poll() is not None:
                log(INFO, "All logs for run ID `%s` returned", request.run_id)
                return

            time.sleep(1.0)  # Sleep briefly to avoid busy waiting


def _capture_logs(
    run: RunTracker,
) -> None:
    while True:
        # Explicitly check if Popen.poll() is None. Required for `pytest`.
        if run.proc.poll() is None:
            # Select streams only when ready to read
            ready_to_read, _, _ = select.select(
                [run.proc.stdout, run.proc.stderr],
                [],
                [],
                SELECT_TIMEOUT,
            )
            # Read from std* and append to RunTracker.logs
            for stream in ready_to_read:
                line = stream.readline().rstrip()
                if line:
                    run.logs.append(f"{line}")

        # Close std* to prevent blocking
        elif run.proc.poll() is not None:
            log(INFO, "Subprocess finished, exiting log capture")
            if run.proc.stdout:
                run.proc.stdout.close()
            if run.proc.stderr:
                run.proc.stderr.close()
            break<|MERGE_RESOLUTION|>--- conflicted
+++ resolved
@@ -66,22 +66,18 @@
 
         self.runs[run.run_id] = run
 
-<<<<<<< HEAD
         state = self.state_factory.state()
         state.store_run(
             run.run_id,
             user_config_from_proto(request.override_config),
             request.fab.hash_str,
         )
-        for rid in state.get_runs():
-            log(INFO, "Run ID: %s", rid)
-=======
+
         # Start a background thread to capture the log output
         capture_thread = threading.Thread(
             target=_capture_logs, args=(run,), daemon=True
         )
         capture_thread.start()
->>>>>>> 839e5d9e
 
         return StartRunResponse(run_id=run.run_id)
 
