--- conflicted
+++ resolved
@@ -41,13 +41,9 @@
 
     def __init__(self, plugin: Executor) -> None:
         self.plugin = plugin
-<<<<<<< HEAD
-        self.runs: Dict[int, Popen] = {}  # type: ignore
-=======
         self.runs: Dict[int, subprocess.Popen[str]] = {}
         self.logs = []
         self.lock = threading.Lock()
->>>>>>> 3bc42233
 
     def StartRun(
         self, request: StartRunRequest, context: grpc.ServicerContext
@@ -79,17 +75,6 @@
         """Get logs."""
         log(INFO, "ExecServicer.FetchLogs")
 
-<<<<<<< HEAD
-        try:
-            for line in iter(proc.stderr.readline, ""):
-                if context.is_active():
-                    yield FetchLogsResponse(log_output=line.strip())
-                else:
-                    break
-        finally:
-            proc.stderr.close()
-            proc.kill()
-=======
         last_sent_index = 0
         while context.is_active():
             with self.lock:
@@ -97,5 +82,4 @@
                     for i in range(last_sent_index, len(self.logs)):
                         yield FetchLogsResponse(log_output=self.logs[i])
                     last_sent_index = len(self.logs)
-            time.sleep(0.1)  # Sleep briefly to avoid busy waiting
->>>>>>> 3bc42233
+            time.sleep(0.1)  # Sleep briefly to avoid busy waiting