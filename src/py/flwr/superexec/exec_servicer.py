# Copyright 2024 Flower Labs GmbH. All Rights Reserved.
#
# Licensed under the Apache License, Version 2.0 (the "License");
# you may not use this file except in compliance with the License.
# You may obtain a copy of the License at
#
#     http://www.apache.org/licenses/LICENSE-2.0
#
# Unless required by applicable law or agreed to in writing, software
# distributed under the License is distributed on an "AS IS" BASIS,
# WITHOUT WARRANTIES OR CONDITIONS OF ANY KIND, either express or implied.
# See the License for the specific language governing permissions and
# limitations under the License.
# ==============================================================================
"""SuperExec API servicer."""


import time
from collections.abc import Generator
from logging import ERROR, INFO
from typing import Any

import grpc

from flwr.common import now
from flwr.common.constant import LOG_STREAM_INTERVAL, Status
from flwr.common.logger import log
from flwr.common.serde import (
    configs_record_from_proto,
    run_to_proto,
    user_config_from_proto,
)
from flwr.proto import exec_pb2_grpc  # pylint: disable=E0611
from flwr.proto.exec_pb2 import (  # pylint: disable=E0611
    GetAuthTokensRequest,
    GetAuthTokensResponse,
    GetLoginDetailsRequest,
    GetLoginDetailsResponse,
    ListRunsRequest,
    ListRunsResponse,
    StartRunRequest,
    StartRunResponse,
    StreamLogsRequest,
    StreamLogsResponse,
)
from flwr.server.superlink.ffs.ffs_factory import FfsFactory
from flwr.server.superlink.linkstate import LinkState, LinkStateFactory

from .executor import Executor


class ExecServicer(exec_pb2_grpc.ExecServicer):
    """SuperExec API servicer."""

    def __init__(
        self,
        linkstate_factory: LinkStateFactory,
        ffs_factory: FfsFactory,
        executor: Executor,
    ) -> None:
        self.linkstate_factory = linkstate_factory
        self.ffs_factory = ffs_factory
        self.executor = executor
        self.executor.initialize(linkstate_factory, ffs_factory)

    def StartRun(
        self, request: StartRunRequest, context: grpc.ServicerContext
    ) -> StartRunResponse:
        """Create run ID."""
        log(INFO, "ExecServicer.StartRun")

        run_id = self.executor.start_run(
            request.fab.content,
            user_config_from_proto(request.override_config),
            configs_record_from_proto(request.federation_options),
        )

        if run_id is None:
            log(ERROR, "Executor failed to start run")
            return StartRunResponse()

        return StartRunResponse(run_id=run_id)

    def StreamLogs(  # pylint: disable=C0103
        self, request: StreamLogsRequest, context: grpc.ServicerContext
    ) -> Generator[StreamLogsResponse, Any, None]:
        """Get logs."""
        log(INFO, "ExecServicer.StreamLogs")
        state = self.linkstate_factory.state()

        # Retrieve run ID
        run_id = request.run_id

        # Exit if `run_id` not found
        if not state.get_run(run_id):
            context.abort(grpc.StatusCode.NOT_FOUND, "Run ID not found")

        after_timestamp = request.after_timestamp + 1e-6
        while context.is_active():
            log_msg, latest_timestamp = state.get_serverapp_log(run_id, after_timestamp)
            if log_msg:
                yield StreamLogsResponse(
                    log_output=log_msg,
                    latest_timestamp=latest_timestamp,
                )
                # Add a small epsilon to the latest timestamp to avoid getting
                # the same log
                after_timestamp = max(latest_timestamp + 1e-6, after_timestamp)

            # Wait for and continue to yield more log responses only if the
            # run isn't completed yet. If the run is finished, the entire log
            # is returned at this point and the server ends the stream.
            run_status = state.get_run_status({run_id})[run_id]
            if run_status.status == Status.FINISHED:
                log(INFO, "All logs for run ID `%s` returned", request.run_id)
                context.cancel()

            time.sleep(LOG_STREAM_INTERVAL)  # Sleep briefly to avoid busy waiting

    def ListRuns(
        self, request: ListRunsRequest, context: grpc.ServicerContext
    ) -> ListRunsResponse:
        """Handle `flwr ls` command."""
        log(INFO, "ExecServicer.List")
        state = self.linkstate_factory.state()

        # Handle `flwr ls --runs`
        if not request.HasField("run_id"):
            return _create_list_runs_response(state.get_run_ids(), state)
        # Handle `flwr ls --run-id <run_id>`
        return _create_list_runs_response({request.run_id}, state)

    def GetLoginDetails(
        self, request: GetLoginDetailsRequest, context: grpc.ServicerContext
    ) -> GetLoginDetailsResponse:
        """Start login."""
        log(INFO, "ExecServicer.GetLoginDetails")
        return GetLoginDetailsResponse(login_details={})

    def GetAuthTokens(
        self, request: GetAuthTokensRequest, context: grpc.ServicerContext
    ) -> GetAuthTokensResponse:
        """Get auth token."""
<<<<<<< HEAD
        log(INFO, "ExecServicer.GetAuthToken")
=======
        log(INFO, "ExecServicer.GetAuthTokens")
>>>>>>> 21eed59e
        return GetAuthTokensResponse(auth_tokens={})


def _create_list_runs_response(run_ids: set[int], state: LinkState) -> ListRunsResponse:
    """Create response for `flwr ls --runs` and `flwr ls --run-id <run_id>`."""
    run_dict = {run_id: state.get_run(run_id) for run_id in run_ids}
    return ListRunsResponse(
        run_dict={run_id: run_to_proto(run) for run_id, run in run_dict.items() if run},
        now=now().isoformat(),
    )<|MERGE_RESOLUTION|>--- conflicted
+++ resolved
@@ -141,11 +141,7 @@
         self, request: GetAuthTokensRequest, context: grpc.ServicerContext
     ) -> GetAuthTokensResponse:
         """Get auth token."""
-<<<<<<< HEAD
-        log(INFO, "ExecServicer.GetAuthToken")
-=======
         log(INFO, "ExecServicer.GetAuthTokens")
->>>>>>> 21eed59e
         return GetAuthTokensResponse(auth_tokens={})
 
 
