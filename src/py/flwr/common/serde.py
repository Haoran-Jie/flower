# Copyright 2020 Flower Labs GmbH. All Rights Reserved.
#
# Licensed under the Apache License, Version 2.0 (the "License");
# you may not use this file except in compliance with the License.
# You may obtain a copy of the License at
#
#     http://www.apache.org/licenses/LICENSE-2.0
#
# Unless required by applicable law or agreed to in writing, software
# distributed under the License is distributed on an "AS IS" BASIS,
# WITHOUT WARRANTIES OR CONDITIONS OF ANY KIND, either express or implied.
# See the License for the specific language governing permissions and
# limitations under the License.
# ==============================================================================
"""ProtoBuf serialization and deserialization."""


from typing import Any, Dict, List, MutableMapping, OrderedDict, Type, TypeVar, cast

from google.protobuf.message import Message as GrpcMessage

# pylint: disable=E0611
from flwr.proto.clientappio_pb2 import ClientAppOutputCode, ClientAppOutputStatus
from flwr.proto.error_pb2 import Error as ProtoError
<<<<<<< HEAD
=======
from flwr.proto.fab_pb2 import Fab as ProtoFab
>>>>>>> 8a5427fe
from flwr.proto.message_pb2 import Context as ProtoContext
from flwr.proto.message_pb2 import Message as ProtoMessage
from flwr.proto.message_pb2 import Metadata as ProtoMetadata
from flwr.proto.node_pb2 import Node
from flwr.proto.recordset_pb2 import Array as ProtoArray
from flwr.proto.recordset_pb2 import BoolList, BytesList
from flwr.proto.recordset_pb2 import ConfigsRecord as ProtoConfigsRecord
from flwr.proto.recordset_pb2 import ConfigsRecordValue as ProtoConfigsRecordValue
from flwr.proto.recordset_pb2 import DoubleList
from flwr.proto.recordset_pb2 import MetricsRecord as ProtoMetricsRecord
from flwr.proto.recordset_pb2 import MetricsRecordValue as ProtoMetricsRecordValue
from flwr.proto.recordset_pb2 import ParametersRecord as ProtoParametersRecord
from flwr.proto.recordset_pb2 import RecordSet as ProtoRecordSet
from flwr.proto.recordset_pb2 import Sint64List, StringList
from flwr.proto.run_pb2 import Run as ProtoRun
from flwr.proto.task_pb2 import Task, TaskIns, TaskRes
from flwr.proto.transport_pb2 import (
    ClientMessage,
    Code,
    Parameters,
    Reason,
    Scalar,
    ServerMessage,
    Status,
)

# pylint: enable=E0611
from . import (
    Array,
    ConfigsRecord,
    Context,
    MetricsRecord,
    ParametersRecord,
    RecordSet,
    typing,
)
from .message import Error, Message, Metadata
from .record.typeddict import TypedDict

#  === Parameters message ===


def parameters_to_proto(parameters: typing.Parameters) -> Parameters:
    """Serialize `Parameters` to ProtoBuf."""
    return Parameters(tensors=parameters.tensors, tensor_type=parameters.tensor_type)


def parameters_from_proto(msg: Parameters) -> typing.Parameters:
    """Deserialize `Parameters` from ProtoBuf."""
    tensors: List[bytes] = list(msg.tensors)
    return typing.Parameters(tensors=tensors, tensor_type=msg.tensor_type)


#  === ReconnectIns message ===


def reconnect_ins_to_proto(ins: typing.ReconnectIns) -> ServerMessage.ReconnectIns:
    """Serialize `ReconnectIns` to ProtoBuf."""
    if ins.seconds is not None:
        return ServerMessage.ReconnectIns(seconds=ins.seconds)
    return ServerMessage.ReconnectIns()


# === DisconnectRes message ===


def disconnect_res_from_proto(msg: ClientMessage.DisconnectRes) -> typing.DisconnectRes:
    """Deserialize `DisconnectRes` from ProtoBuf."""
    if msg.reason == Reason.RECONNECT:
        return typing.DisconnectRes(reason="RECONNECT")
    if msg.reason == Reason.POWER_DISCONNECTED:
        return typing.DisconnectRes(reason="POWER_DISCONNECTED")
    if msg.reason == Reason.WIFI_UNAVAILABLE:
        return typing.DisconnectRes(reason="WIFI_UNAVAILABLE")
    return typing.DisconnectRes(reason="UNKNOWN")


# === GetParameters messages ===


def get_parameters_ins_to_proto(
    ins: typing.GetParametersIns,
) -> ServerMessage.GetParametersIns:
    """Serialize `GetParametersIns` to ProtoBuf."""
    config = properties_to_proto(ins.config)
    return ServerMessage.GetParametersIns(config=config)


def get_parameters_ins_from_proto(
    msg: ServerMessage.GetParametersIns,
) -> typing.GetParametersIns:
    """Deserialize `GetParametersIns` from ProtoBuf."""
    config = properties_from_proto(msg.config)
    return typing.GetParametersIns(config=config)


def get_parameters_res_to_proto(
    res: typing.GetParametersRes,
) -> ClientMessage.GetParametersRes:
    """Serialize `GetParametersRes` to ProtoBuf."""
    status_msg = status_to_proto(res.status)
    if res.status.code == typing.Code.GET_PARAMETERS_NOT_IMPLEMENTED:
        return ClientMessage.GetParametersRes(status=status_msg)
    parameters_proto = parameters_to_proto(res.parameters)
    return ClientMessage.GetParametersRes(
        status=status_msg, parameters=parameters_proto
    )


def get_parameters_res_from_proto(
    msg: ClientMessage.GetParametersRes,
) -> typing.GetParametersRes:
    """Deserialize `GetParametersRes` from ProtoBuf."""
    status = status_from_proto(msg=msg.status)
    parameters = parameters_from_proto(msg.parameters)
    return typing.GetParametersRes(status=status, parameters=parameters)


# === Fit messages ===


def fit_ins_to_proto(ins: typing.FitIns) -> ServerMessage.FitIns:
    """Serialize `FitIns` to ProtoBuf."""
    parameters_proto = parameters_to_proto(ins.parameters)
    config_msg = metrics_to_proto(ins.config)
    return ServerMessage.FitIns(parameters=parameters_proto, config=config_msg)


def fit_ins_from_proto(msg: ServerMessage.FitIns) -> typing.FitIns:
    """Deserialize `FitIns` from ProtoBuf."""
    parameters = parameters_from_proto(msg.parameters)
    config = metrics_from_proto(msg.config)
    return typing.FitIns(parameters=parameters, config=config)


def fit_res_to_proto(res: typing.FitRes) -> ClientMessage.FitRes:
    """Serialize `FitIns` to ProtoBuf."""
    status_msg = status_to_proto(res.status)
    if res.status.code == typing.Code.FIT_NOT_IMPLEMENTED:
        return ClientMessage.FitRes(status=status_msg)
    parameters_proto = parameters_to_proto(res.parameters)
    metrics_msg = None if res.metrics is None else metrics_to_proto(res.metrics)
    return ClientMessage.FitRes(
        status=status_msg,
        parameters=parameters_proto,
        num_examples=res.num_examples,
        metrics=metrics_msg,
    )


def fit_res_from_proto(msg: ClientMessage.FitRes) -> typing.FitRes:
    """Deserialize `FitRes` from ProtoBuf."""
    status = status_from_proto(msg=msg.status)
    parameters = parameters_from_proto(msg.parameters)
    metrics = None if msg.metrics is None else metrics_from_proto(msg.metrics)
    return typing.FitRes(
        status=status,
        parameters=parameters,
        num_examples=msg.num_examples,
        metrics=metrics,
    )


# === GetProperties messages ===


def get_properties_ins_to_proto(
    ins: typing.GetPropertiesIns,
) -> ServerMessage.GetPropertiesIns:
    """Serialize `GetPropertiesIns` to ProtoBuf."""
    config = properties_to_proto(ins.config)
    return ServerMessage.GetPropertiesIns(config=config)


def get_properties_ins_from_proto(
    msg: ServerMessage.GetPropertiesIns,
) -> typing.GetPropertiesIns:
    """Deserialize `GetPropertiesIns` from ProtoBuf."""
    config = properties_from_proto(msg.config)
    return typing.GetPropertiesIns(config=config)


def get_properties_res_to_proto(
    res: typing.GetPropertiesRes,
) -> ClientMessage.GetPropertiesRes:
    """Serialize `GetPropertiesIns` to ProtoBuf."""
    status_msg = status_to_proto(res.status)
    if res.status.code == typing.Code.GET_PROPERTIES_NOT_IMPLEMENTED:
        return ClientMessage.GetPropertiesRes(status=status_msg)
    properties_msg = properties_to_proto(res.properties)
    return ClientMessage.GetPropertiesRes(status=status_msg, properties=properties_msg)


def get_properties_res_from_proto(
    msg: ClientMessage.GetPropertiesRes,
) -> typing.GetPropertiesRes:
    """Deserialize `GetPropertiesRes` from ProtoBuf."""
    status = status_from_proto(msg=msg.status)
    properties = properties_from_proto(msg.properties)
    return typing.GetPropertiesRes(status=status, properties=properties)


# === Evaluate messages ===


def evaluate_ins_to_proto(ins: typing.EvaluateIns) -> ServerMessage.EvaluateIns:
    """Serialize `EvaluateIns` to ProtoBuf."""
    parameters_proto = parameters_to_proto(ins.parameters)
    config_msg = metrics_to_proto(ins.config)
    return ServerMessage.EvaluateIns(parameters=parameters_proto, config=config_msg)


def evaluate_ins_from_proto(msg: ServerMessage.EvaluateIns) -> typing.EvaluateIns:
    """Deserialize `EvaluateIns` from ProtoBuf."""
    parameters = parameters_from_proto(msg.parameters)
    config = metrics_from_proto(msg.config)
    return typing.EvaluateIns(parameters=parameters, config=config)


def evaluate_res_to_proto(res: typing.EvaluateRes) -> ClientMessage.EvaluateRes:
    """Serialize `EvaluateIns` to ProtoBuf."""
    status_msg = status_to_proto(res.status)
    if res.status.code == typing.Code.EVALUATE_NOT_IMPLEMENTED:
        return ClientMessage.EvaluateRes(status=status_msg)
    metrics_msg = None if res.metrics is None else metrics_to_proto(res.metrics)
    return ClientMessage.EvaluateRes(
        status=status_msg,
        loss=res.loss,
        num_examples=res.num_examples,
        metrics=metrics_msg,
    )


def evaluate_res_from_proto(msg: ClientMessage.EvaluateRes) -> typing.EvaluateRes:
    """Deserialize `EvaluateRes` from ProtoBuf."""
    status = status_from_proto(msg=msg.status)
    metrics = None if msg.metrics is None else metrics_from_proto(msg.metrics)
    return typing.EvaluateRes(
        status=status,
        loss=msg.loss,
        num_examples=msg.num_examples,
        metrics=metrics,
    )


# === Status messages ===


def status_to_proto(status: typing.Status) -> Status:
    """Serialize `Status` to ProtoBuf."""
    code = Code.OK
    if status.code == typing.Code.GET_PROPERTIES_NOT_IMPLEMENTED:
        code = Code.GET_PROPERTIES_NOT_IMPLEMENTED
    if status.code == typing.Code.GET_PARAMETERS_NOT_IMPLEMENTED:
        code = Code.GET_PARAMETERS_NOT_IMPLEMENTED
    if status.code == typing.Code.FIT_NOT_IMPLEMENTED:
        code = Code.FIT_NOT_IMPLEMENTED
    if status.code == typing.Code.EVALUATE_NOT_IMPLEMENTED:
        code = Code.EVALUATE_NOT_IMPLEMENTED
    return Status(code=code, message=status.message)


def status_from_proto(msg: Status) -> typing.Status:
    """Deserialize `Status` from ProtoBuf."""
    code = typing.Code.OK
    if msg.code == Code.GET_PROPERTIES_NOT_IMPLEMENTED:
        code = typing.Code.GET_PROPERTIES_NOT_IMPLEMENTED
    if msg.code == Code.GET_PARAMETERS_NOT_IMPLEMENTED:
        code = typing.Code.GET_PARAMETERS_NOT_IMPLEMENTED
    if msg.code == Code.FIT_NOT_IMPLEMENTED:
        code = typing.Code.FIT_NOT_IMPLEMENTED
    if msg.code == Code.EVALUATE_NOT_IMPLEMENTED:
        code = typing.Code.EVALUATE_NOT_IMPLEMENTED
    return typing.Status(code=code, message=msg.message)


# === Properties messages ===


def properties_to_proto(properties: typing.Properties) -> Any:
    """Serialize `Properties` to ProtoBuf."""
    proto = {}
    for key in properties:
        proto[key] = scalar_to_proto(properties[key])
    return proto


def properties_from_proto(proto: Any) -> typing.Properties:
    """Deserialize `Properties` from ProtoBuf."""
    properties = {}
    for k in proto:
        properties[k] = scalar_from_proto(proto[k])
    return properties


# === Metrics messages ===


def metrics_to_proto(metrics: typing.Metrics) -> Any:
    """Serialize `Metrics` to ProtoBuf."""
    proto = {}
    for key in metrics:
        proto[key] = scalar_to_proto(metrics[key])
    return proto


def metrics_from_proto(proto: Any) -> typing.Metrics:
    """Deserialize `Metrics` from ProtoBuf."""
    metrics = {}
    for k in proto:
        metrics[k] = scalar_from_proto(proto[k])
    return metrics


# === Scalar messages ===


def scalar_to_proto(scalar: typing.Scalar) -> Scalar:
    """Serialize `Scalar` to ProtoBuf."""
    if isinstance(scalar, bool):
        return Scalar(bool=scalar)

    if isinstance(scalar, bytes):
        return Scalar(bytes=scalar)

    if isinstance(scalar, float):
        return Scalar(double=scalar)

    if isinstance(scalar, int):
        return Scalar(sint64=scalar)

    if isinstance(scalar, str):
        return Scalar(string=scalar)

    raise ValueError(
        f"Accepted types: {bool, bytes, float, int, str} (but not {type(scalar)})"
    )


def scalar_from_proto(scalar_msg: Scalar) -> typing.Scalar:
    """Deserialize `Scalar` from ProtoBuf."""
    scalar_field = scalar_msg.WhichOneof("scalar")
    scalar = getattr(scalar_msg, cast(str, scalar_field))
    return cast(typing.Scalar, scalar)


# === Record messages ===


_type_to_field = {
    float: "double",
    int: "sint64",
    bool: "bool",
    str: "string",
    bytes: "bytes",
}
_list_type_to_class_and_field = {
    float: (DoubleList, "double_list"),
    int: (Sint64List, "sint64_list"),
    bool: (BoolList, "bool_list"),
    str: (StringList, "string_list"),
    bytes: (BytesList, "bytes_list"),
}
T = TypeVar("T")


def _record_value_to_proto(
    value: Any, allowed_types: List[type], proto_class: Type[T]
) -> T:
    """Serialize `*RecordValue` to ProtoBuf.

    Note: `bool` MUST be put in the front of allowd_types if it exists.
    """
    arg = {}
    for t in allowed_types:
        # Single element
        # Note: `isinstance(False, int) == True`.
        if isinstance(value, t):
            arg[_type_to_field[t]] = value
            return proto_class(**arg)
        # List
        if isinstance(value, list) and all(isinstance(item, t) for item in value):
            list_class, field_name = _list_type_to_class_and_field[t]
            arg[field_name] = list_class(vals=value)
            return proto_class(**arg)
    # Invalid types
    raise TypeError(
        f"The type of the following value is not allowed "
        f"in '{proto_class.__name__}':\n{value}"
    )


def _record_value_from_proto(value_proto: GrpcMessage) -> Any:
    """Deserialize `*RecordValue` from ProtoBuf."""
    value_field = cast(str, value_proto.WhichOneof("value"))
    if value_field.endswith("list"):
        value = list(getattr(value_proto, value_field).vals)
    else:
        value = getattr(value_proto, value_field)
    return value


def _record_value_dict_to_proto(
    value_dict: TypedDict[str, Any],
    allowed_types: List[type],
    value_proto_class: Type[T],
) -> Dict[str, T]:
    """Serialize the record value dict to ProtoBuf.

    Note: `bool` MUST be put in the front of allowd_types if it exists.
    """
    # Move bool to the front
    if bool in allowed_types and allowed_types[0] != bool:
        allowed_types.remove(bool)
        allowed_types.insert(0, bool)

    def proto(_v: Any) -> T:
        return _record_value_to_proto(_v, allowed_types, value_proto_class)

    return {k: proto(v) for k, v in value_dict.items()}


def _record_value_dict_from_proto(
    value_dict_proto: MutableMapping[str, Any]
) -> Dict[str, Any]:
    """Deserialize the record value dict from ProtoBuf."""
    return {k: _record_value_from_proto(v) for k, v in value_dict_proto.items()}


def array_to_proto(array: Array) -> ProtoArray:
    """Serialize Array to ProtoBuf."""
    return ProtoArray(**vars(array))


def array_from_proto(array_proto: ProtoArray) -> Array:
    """Deserialize Array from ProtoBuf."""
    return Array(
        dtype=array_proto.dtype,
        shape=list(array_proto.shape),
        stype=array_proto.stype,
        data=array_proto.data,
    )


def parameters_record_to_proto(record: ParametersRecord) -> ProtoParametersRecord:
    """Serialize ParametersRecord to ProtoBuf."""
    return ProtoParametersRecord(
        data_keys=record.keys(),
        data_values=map(array_to_proto, record.values()),
    )


def parameters_record_from_proto(
    record_proto: ProtoParametersRecord,
) -> ParametersRecord:
    """Deserialize ParametersRecord from ProtoBuf."""
    return ParametersRecord(
        array_dict=OrderedDict(
            zip(record_proto.data_keys, map(array_from_proto, record_proto.data_values))
        ),
        keep_input=False,
    )


def metrics_record_to_proto(record: MetricsRecord) -> ProtoMetricsRecord:
    """Serialize MetricsRecord to ProtoBuf."""
    return ProtoMetricsRecord(
        data=_record_value_dict_to_proto(record, [float, int], ProtoMetricsRecordValue)
    )


def metrics_record_from_proto(record_proto: ProtoMetricsRecord) -> MetricsRecord:
    """Deserialize MetricsRecord from ProtoBuf."""
    return MetricsRecord(
        metrics_dict=cast(
            Dict[str, typing.MetricsRecordValues],
            _record_value_dict_from_proto(record_proto.data),
        ),
        keep_input=False,
    )


def configs_record_to_proto(record: ConfigsRecord) -> ProtoConfigsRecord:
    """Serialize ConfigsRecord to ProtoBuf."""
    return ProtoConfigsRecord(
        data=_record_value_dict_to_proto(
            record,
            [bool, int, float, str, bytes],
            ProtoConfigsRecordValue,
        )
    )


def configs_record_from_proto(record_proto: ProtoConfigsRecord) -> ConfigsRecord:
    """Deserialize ConfigsRecord from ProtoBuf."""
    return ConfigsRecord(
        configs_dict=cast(
            Dict[str, typing.ConfigsRecordValues],
            _record_value_dict_from_proto(record_proto.data),
        ),
        keep_input=False,
    )


# === Error message ===


def error_to_proto(error: Error) -> ProtoError:
    """Serialize Error to ProtoBuf."""
    reason = error.reason if error.reason else ""
    return ProtoError(code=error.code, reason=reason)


def error_from_proto(error_proto: ProtoError) -> Error:
    """Deserialize Error from ProtoBuf."""
    reason = error_proto.reason if len(error_proto.reason) > 0 else None
    return Error(code=error_proto.code, reason=reason)


# === RecordSet message ===


def recordset_to_proto(recordset: RecordSet) -> ProtoRecordSet:
    """Serialize RecordSet to ProtoBuf."""
    return ProtoRecordSet(
        parameters={
            k: parameters_record_to_proto(v)
            for k, v in recordset.parameters_records.items()
        },
        metrics={
            k: metrics_record_to_proto(v) for k, v in recordset.metrics_records.items()
        },
        configs={
            k: configs_record_to_proto(v) for k, v in recordset.configs_records.items()
        },
    )


def recordset_from_proto(recordset_proto: ProtoRecordSet) -> RecordSet:
    """Deserialize RecordSet from ProtoBuf."""
    return RecordSet(
        parameters_records={
            k: parameters_record_from_proto(v)
            for k, v in recordset_proto.parameters.items()
        },
        metrics_records={
            k: metrics_record_from_proto(v) for k, v in recordset_proto.metrics.items()
        },
        configs_records={
            k: configs_record_from_proto(v) for k, v in recordset_proto.configs.items()
        },
    )


# === Message ===


def message_to_taskins(message: Message) -> TaskIns:
    """Create a TaskIns from the Message."""
    md = message.metadata
    return TaskIns(
        group_id=md.group_id,
        run_id=md.run_id,
        task=Task(
            producer=Node(node_id=0, anonymous=True),  # Assume driver node
            consumer=Node(node_id=md.dst_node_id, anonymous=False),
            created_at=md.created_at,
            ttl=md.ttl,
            ancestry=[md.reply_to_message] if md.reply_to_message != "" else [],
            task_type=md.message_type,
            recordset=(
                recordset_to_proto(message.content) if message.has_content() else None
            ),
            error=error_to_proto(message.error) if message.has_error() else None,
        ),
    )


def message_from_taskins(taskins: TaskIns) -> Message:
    """Create a Message from the TaskIns."""
    # Retrieve the Metadata
    metadata = Metadata(
        run_id=taskins.run_id,
        message_id=taskins.task_id,
        src_node_id=taskins.task.producer.node_id,
        dst_node_id=taskins.task.consumer.node_id,
        reply_to_message=taskins.task.ancestry[0] if taskins.task.ancestry else "",
        group_id=taskins.group_id,
        ttl=taskins.task.ttl,
        message_type=taskins.task.task_type,
    )

    # Construct Message
    message = Message(
        metadata=metadata,
        content=(
            recordset_from_proto(taskins.task.recordset)
            if taskins.task.HasField("recordset")
            else None
        ),
        error=(
            error_from_proto(taskins.task.error)
            if taskins.task.HasField("error")
            else None
        ),
    )
    message.metadata.created_at = taskins.task.created_at
    return message


def message_to_taskres(message: Message) -> TaskRes:
    """Create a TaskRes from the Message."""
    md = message.metadata
    return TaskRes(
        task_id="",  # This will be generated by the server
        group_id=md.group_id,
        run_id=md.run_id,
        task=Task(
            producer=Node(node_id=md.src_node_id, anonymous=False),
            consumer=Node(node_id=0, anonymous=True),  # Assume driver node
            created_at=md.created_at,
            ttl=md.ttl,
            ancestry=[md.reply_to_message] if md.reply_to_message != "" else [],
            task_type=md.message_type,
            recordset=(
                recordset_to_proto(message.content) if message.has_content() else None
            ),
            error=error_to_proto(message.error) if message.has_error() else None,
        ),
    )


def message_from_taskres(taskres: TaskRes) -> Message:
    """Create a Message from the TaskIns."""
    # Retrieve the MetaData
    metadata = Metadata(
        run_id=taskres.run_id,
        message_id=taskres.task_id,
        src_node_id=taskres.task.producer.node_id,
        dst_node_id=taskres.task.consumer.node_id,
        reply_to_message=taskres.task.ancestry[0] if taskres.task.ancestry else "",
        group_id=taskres.group_id,
        ttl=taskres.task.ttl,
        message_type=taskres.task.task_type,
    )

    # Construct the Message
    message = Message(
        metadata=metadata,
        content=(
            recordset_from_proto(taskres.task.recordset)
            if taskres.task.HasField("recordset")
            else None
        ),
        error=(
            error_from_proto(taskres.task.error)
            if taskres.task.HasField("error")
            else None
        ),
    )
    message.metadata.created_at = taskres.task.created_at
    return message


# === FAB ===


def fab_to_proto(fab: typing.Fab) -> ProtoFab:
    """Create a proto Fab object from a Python Fab."""
    return ProtoFab(hash_str=fab.hash_str, content=fab.content)


def fab_from_proto(fab: ProtoFab) -> typing.Fab:
    """Create a Python Fab object from a proto Fab."""
    return typing.Fab(fab.hash_str, fab.content)


# === User configs ===


def user_config_to_proto(user_config: typing.UserConfig) -> Any:
    """Serialize `UserConfig` to ProtoBuf."""
    proto = {}
    for key, value in user_config.items():
        proto[key] = user_config_value_to_proto(value)
    return proto


def user_config_from_proto(proto: Any) -> typing.UserConfig:
    """Deserialize `UserConfig` from ProtoBuf."""
    metrics = {}
    for key, value in proto.items():
        metrics[key] = user_config_value_from_proto(value)
    return metrics


def user_config_value_to_proto(user_config_value: typing.UserConfigValue) -> Scalar:
    """Serialize `UserConfigValue` to ProtoBuf."""
    if isinstance(user_config_value, bool):
        return Scalar(bool=user_config_value)

    if isinstance(user_config_value, float):
        return Scalar(double=user_config_value)

    if isinstance(user_config_value, int):
        return Scalar(sint64=user_config_value)

    if isinstance(user_config_value, str):
        return Scalar(string=user_config_value)

    raise ValueError(
        f"Accepted types: {bool, float, int, str} (but not {type(user_config_value)})"
    )


def user_config_value_from_proto(scalar_msg: Scalar) -> typing.UserConfigValue:
    """Deserialize `UserConfigValue` from ProtoBuf."""
    scalar_field = scalar_msg.WhichOneof("scalar")
    scalar = getattr(scalar_msg, cast(str, scalar_field))
    return cast(typing.UserConfigValue, scalar)


# === Metadata messages ===


def metadata_to_proto(metadata: Metadata) -> ProtoMetadata:
    """Serialize `Metadata` to ProtoBuf."""
    proto = ProtoMetadata(  # pylint: disable=E1101
        run_id=metadata.run_id,
        message_id=metadata.message_id,
        src_node_id=metadata.src_node_id,
        dst_node_id=metadata.dst_node_id,
        reply_to_message=metadata.reply_to_message,
        group_id=metadata.group_id,
        ttl=metadata.ttl,
        message_type=metadata.message_type,
<<<<<<< HEAD
=======
        created_at=metadata.created_at,
>>>>>>> 8a5427fe
    )
    return proto


def metadata_from_proto(metadata_proto: ProtoMetadata) -> Metadata:
    """Deserialize `Metadata` from ProtoBuf."""
    metadata = Metadata(
        run_id=metadata_proto.run_id,
        message_id=metadata_proto.message_id,
        src_node_id=metadata_proto.src_node_id,
        dst_node_id=metadata_proto.dst_node_id,
        reply_to_message=metadata_proto.reply_to_message,
        group_id=metadata_proto.group_id,
        ttl=metadata_proto.ttl,
        message_type=metadata_proto.message_type,
    )
    return metadata


# === Message messages ===


def message_to_proto(message: Message) -> ProtoMessage:
    """Serialize `Message` to ProtoBuf."""
    proto = ProtoMessage(
        metadata=metadata_to_proto(message.metadata),
<<<<<<< HEAD
        content=recordset_to_proto(message.content),
=======
        content=(
            recordset_to_proto(message.content) if message.has_content() else None
        ),
>>>>>>> 8a5427fe
        error=error_to_proto(message.error) if message.has_error() else None,
    )
    return proto


def message_from_proto(message_proto: ProtoMessage) -> Message:
    """Deserialize `Message` from ProtoBuf."""
<<<<<<< HEAD
=======
    created_at = message_proto.metadata.created_at
>>>>>>> 8a5427fe
    message = Message(
        metadata=metadata_from_proto(message_proto.metadata),
        content=(
            recordset_from_proto(message_proto.content)
            if message_proto.HasField("content")
            else None
        ),
        error=(
            error_from_proto(message_proto.error)
            if message_proto.HasField("error")
            else None
        ),
    )
<<<<<<< HEAD
=======
    # `.created_at` is set upon Message object construction
    # we need to manually set it to the original value
    message.metadata.created_at = created_at
>>>>>>> 8a5427fe
    return message


# === Context messages ===


def context_to_proto(context: Context) -> ProtoContext:
    """Serialize `Context` to ProtoBuf."""
    proto = ProtoContext(
        node_id=context.node_id,
        node_config=user_config_to_proto(context.node_config),
        state=recordset_to_proto(context.state),
        run_config=user_config_to_proto(context.run_config),
    )
    return proto


def context_from_proto(context_proto: ProtoContext) -> Context:
    """Deserialize `Context` from ProtoBuf."""
    context = Context(
        node_id=context_proto.node_id,
        node_config=user_config_from_proto(context_proto.node_config),
        state=recordset_from_proto(context_proto.state),
        run_config=user_config_from_proto(context_proto.run_config),
    )
    return context


# === Run messages ===


def run_to_proto(run: typing.Run) -> ProtoRun:
    """Serialize `Run` to ProtoBuf."""
    proto = ProtoRun(
        run_id=run.run_id,
        fab_id=run.fab_id,
        fab_version=run.fab_version,
<<<<<<< HEAD
        override_config=user_config_to_proto(run.override_config),
        fab_hash="",
=======
        fab_hash=run.fab_hash,
        override_config=user_config_to_proto(run.override_config),
>>>>>>> 8a5427fe
    )
    return proto


def run_from_proto(run_proto: ProtoRun) -> typing.Run:
    """Deserialize `Run` from ProtoBuf."""
    run = typing.Run(
        run_id=run_proto.run_id,
        fab_id=run_proto.fab_id,
        fab_version=run_proto.fab_version,
<<<<<<< HEAD
=======
        fab_hash=run_proto.fab_hash,
>>>>>>> 8a5427fe
        override_config=user_config_from_proto(run_proto.override_config),
    )
    return run


# === ClientApp status messages ===


def clientappstatus_to_proto(
    status: typing.ClientAppOutputStatus,
) -> ClientAppOutputStatus:
    """Serialize `ClientAppOutputStatus` to ProtoBuf."""
    code = ClientAppOutputCode.SUCCESS
    if status.code == typing.ClientAppOutputCode.DEADLINE_EXCEEDED:
        code = ClientAppOutputCode.DEADLINE_EXCEEDED
    if status.code == typing.ClientAppOutputCode.UNKNOWN_ERROR:
        code = ClientAppOutputCode.UNKNOWN_ERROR
    return ClientAppOutputStatus(code=code, message=status.message)


def clientappstatus_from_proto(
    msg: ClientAppOutputStatus,
) -> typing.ClientAppOutputStatus:
    """Deserialize `ClientAppOutputStatus` from ProtoBuf."""
    code = typing.ClientAppOutputCode.SUCCESS
    if msg.code == ClientAppOutputCode.DEADLINE_EXCEEDED:
        code = typing.ClientAppOutputCode.DEADLINE_EXCEEDED
    if msg.code == ClientAppOutputCode.UNKNOWN_ERROR:
        code = typing.ClientAppOutputCode.UNKNOWN_ERROR
    return typing.ClientAppOutputStatus(code=code, message=msg.message)<|MERGE_RESOLUTION|>--- conflicted
+++ resolved
@@ -22,10 +22,7 @@
 # pylint: disable=E0611
 from flwr.proto.clientappio_pb2 import ClientAppOutputCode, ClientAppOutputStatus
 from flwr.proto.error_pb2 import Error as ProtoError
-<<<<<<< HEAD
-=======
 from flwr.proto.fab_pb2 import Fab as ProtoFab
->>>>>>> 8a5427fe
 from flwr.proto.message_pb2 import Context as ProtoContext
 from flwr.proto.message_pb2 import Message as ProtoMessage
 from flwr.proto.message_pb2 import Metadata as ProtoMetadata
@@ -762,10 +759,7 @@
         group_id=metadata.group_id,
         ttl=metadata.ttl,
         message_type=metadata.message_type,
-<<<<<<< HEAD
-=======
         created_at=metadata.created_at,
->>>>>>> 8a5427fe
     )
     return proto
 
@@ -792,13 +786,9 @@
     """Serialize `Message` to ProtoBuf."""
     proto = ProtoMessage(
         metadata=metadata_to_proto(message.metadata),
-<<<<<<< HEAD
-        content=recordset_to_proto(message.content),
-=======
         content=(
             recordset_to_proto(message.content) if message.has_content() else None
         ),
->>>>>>> 8a5427fe
         error=error_to_proto(message.error) if message.has_error() else None,
     )
     return proto
@@ -806,10 +796,7 @@
 
 def message_from_proto(message_proto: ProtoMessage) -> Message:
     """Deserialize `Message` from ProtoBuf."""
-<<<<<<< HEAD
-=======
     created_at = message_proto.metadata.created_at
->>>>>>> 8a5427fe
     message = Message(
         metadata=metadata_from_proto(message_proto.metadata),
         content=(
@@ -823,12 +810,9 @@
             else None
         ),
     )
-<<<<<<< HEAD
-=======
     # `.created_at` is set upon Message object construction
     # we need to manually set it to the original value
     message.metadata.created_at = created_at
->>>>>>> 8a5427fe
     return message
 
 
@@ -866,13 +850,8 @@
         run_id=run.run_id,
         fab_id=run.fab_id,
         fab_version=run.fab_version,
-<<<<<<< HEAD
-        override_config=user_config_to_proto(run.override_config),
-        fab_hash="",
-=======
         fab_hash=run.fab_hash,
         override_config=user_config_to_proto(run.override_config),
->>>>>>> 8a5427fe
     )
     return proto
 
@@ -883,10 +862,7 @@
         run_id=run_proto.run_id,
         fab_id=run_proto.fab_id,
         fab_version=run_proto.fab_version,
-<<<<<<< HEAD
-=======
         fab_hash=run_proto.fab_hash,
->>>>>>> 8a5427fe
         override_config=user_config_from_proto(run_proto.override_config),
     )
     return run
