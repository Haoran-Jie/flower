# Copyright 2024 Flower Labs GmbH. All Rights Reserved.
#
# Licensed under the Apache License, Version 2.0 (the "License");
# you may not use this file except in compliance with the License.
# You may obtain a copy of the License at
#
#     http://www.apache.org/licenses/LICENSE-2.0
#
# Unless required by applicable law or agreed to in writing, software
# distributed under the License is distributed on an "AS IS" BASIS,
# WITHOUT WARRANTIES OR CONDITIONS OF ANY KIND, either express or implied.
# See the License for the specific language governing permissions and
# limitations under the License.
# ==============================================================================
"""Helper functions to load objects from a reference."""


import ast
import importlib
import sys
from importlib.util import find_spec
from logging import WARN
from pathlib import Path
from typing import Any, Optional, Union

from .logger import log

OBJECT_REF_HELP_STR = """
\n\nThe object reference string should have the form <module>:<attribute>. Valid
examples include `client:app` and `project.package.module:wrapper.app`. It must
refer to a module on the PYTHONPATH and the module needs to have the specified
attribute.
"""


_current_sys_path: Optional[str] = None


def validate(
    module_attribute_str: str,
    check_module: bool = True,
<<<<<<< HEAD
) -> Tuple[bool, Optional[str]]:
=======
    project_dir: Optional[Union[str, Path]] = None,
) -> tuple[bool, Optional[str]]:
>>>>>>> 42e14607
    """Validate object reference.

    Parameters
    ----------
    module_attribute_str : str
        The reference to the object. It should have the form `<module>:<attribute>`.
        Valid examples include `client:app` and `project.package.module:wrapper.app`.
        It must refer to a module on the PYTHONPATH or in the provided `project_dir`
        and the module needs to have the specified attribute.
    check_module : bool (default: True)
        Flag indicating whether to verify the existence of the module and the
        specified attribute within it.
    project_dir : Optional[Union[str, Path]] (default: None)
        The directory containing the module. If None, the current working directory
        is used. If `check_module` is True, the `project_dir` will be inserted into
        the system path, and the previously inserted `project_dir` will be removed.

    Returns
    -------
    Tuple[bool, Optional[str]]
        A boolean indicating whether an object reference is valid and
        the reason why it might not be.

    Note
    ----
    This function will modify `sys.path` by inserting the provided `project_dir`
    and removing the previously inserted `project_dir`.
    """
    module_str, _, attributes_str = module_attribute_str.partition(":")
    if not module_str:
        return (
            False,
            f"Missing module in {module_attribute_str}{OBJECT_REF_HELP_STR}",
        )
    if not attributes_str:
        return (
            False,
            f"Missing attribute in {module_attribute_str}{OBJECT_REF_HELP_STR}",
        )

    if check_module:
<<<<<<< HEAD
=======
        # Set the system path
        _set_sys_path(project_dir)

>>>>>>> 42e14607
        # Load module
        module = find_spec(module_str)
        if module and module.origin:
            if not _find_attribute_in_module(module.origin, attributes_str):
                return (
                    False,
                    f"Unable to find attribute {attributes_str} in module {module_str}"
                    f"{OBJECT_REF_HELP_STR}",
                )
            return (True, None)
    else:
        return (True, None)

    return (
        False,
        f"Unable to load module {module_str}{OBJECT_REF_HELP_STR}",
    )


def load_app(  # pylint: disable= too-many-branches
    module_attribute_str: str,
    error_type: type[Exception],
    project_dir: Optional[Union[str, Path]] = None,
) -> Any:
    """Return the object specified in a module attribute string.

    Parameters
    ----------
    module_attribute_str : str
        The reference to the object. It should have the form `<module>:<attribute>`.
        Valid examples include `client:app` and `project.package.module:wrapper.app`.
        It must refer to a module on the PYTHONPATH or in the provided `project_dir`
        and the module needs to have the specified attribute.
    error_type : Type[Exception]
        The type of exception to be raised if the provided `module_attribute_str` is
        in an invalid format.
    project_dir : Optional[Union[str, Path]], optional (default=None)
        The directory containing the module. If None, the current working directory
        is used. The `project_dir` will be inserted into the system path, and the
        previously inserted `project_dir` will be removed.

    Returns
    -------
    Any
        The object specified by the module attribute string.

    Note
    ----
    This function will modify `sys.path` by inserting the provided `project_dir`
    and removing the previously inserted `project_dir`.
    """
    valid, error_msg = validate(module_attribute_str, check_module=False)
    if not valid and error_msg:
        raise error_type(error_msg) from None

    module_str, _, attributes_str = module_attribute_str.partition(":")

    try:
        _set_sys_path(project_dir)

        if module_str not in sys.modules:
            module = importlib.import_module(module_str)
        # Hack: `tabnet` does not work with `importlib.reload`
        elif "tabnet" in sys.modules:
            log(
                WARN,
                "Cannot reload module `%s` from disk due to compatibility issues "
                "with the `tabnet` library. The module will be loaded from the "
                "cache instead. If you experience issues, consider restarting "
                "the application.",
                module_str,
            )
            module = sys.modules[module_str]
        else:
            module = sys.modules[module_str]

            if project_dir is None:
                project_dir = Path.cwd()

            # Reload cached modules in the project directory
            for m in list(sys.modules.values()):
                path: Optional[str] = getattr(m, "__file__", None)
                if path is not None and path.startswith(str(project_dir)):
                    importlib.reload(m)

    except ModuleNotFoundError as err:
        raise error_type(
            f"Unable to load module {module_str}{OBJECT_REF_HELP_STR}",
        ) from err

    # Recursively load attribute
    attribute = module
    try:
        for attribute_str in attributes_str.split("."):
            attribute = getattr(attribute, attribute_str)
    except AttributeError as err:
        raise error_type(
            f"Unable to load attribute {attributes_str} from module {module_str}"
            f"{OBJECT_REF_HELP_STR}",
        ) from err

    return attribute


def _set_sys_path(directory: Optional[Union[str, Path]]) -> None:
    """Set the system path."""
    if directory is None:
        directory = Path.cwd()
    else:
        directory = Path(directory).absolute()

    # If the directory has already been added to `sys.path`, return
    if str(directory) in sys.path:
        return

    # Remove the old path if it exists and is not `""`.
    global _current_sys_path  # pylint: disable=global-statement
    if _current_sys_path is not None:
        sys.path.remove(_current_sys_path)

    # Add the new path to sys.path
    sys.path.insert(0, str(directory))

    # Update the current_sys_path
    _current_sys_path = str(directory)


def _find_attribute_in_module(file_path: str, attribute_name: str) -> bool:
    """Check if attribute_name exists in module's abstract symbolic tree."""
    with open(file_path, encoding="utf-8") as file:
        node = ast.parse(file.read(), filename=file_path)

    for n in ast.walk(node):
        if isinstance(n, ast.Assign):
            for target in n.targets:
                if isinstance(target, ast.Name) and target.id == attribute_name:
                    return True
                if _is_module_in_all(attribute_name, target, n):
                    return True
    return False


def _is_module_in_all(attribute_name: str, target: ast.expr, n: ast.Assign) -> bool:
    """Now check if attribute_name is in __all__."""
    if isinstance(target, ast.Name) and target.id == "__all__":
        if isinstance(n.value, ast.List):
            for elt in n.value.elts:
                if isinstance(elt, ast.Str) and elt.s == attribute_name:
                    return True
        elif isinstance(n.value, ast.Tuple):
            for elt in n.value.elts:
                if isinstance(elt, ast.Str) and elt.s == attribute_name:
                    return True
    return False<|MERGE_RESOLUTION|>--- conflicted
+++ resolved
@@ -39,12 +39,8 @@
 def validate(
     module_attribute_str: str,
     check_module: bool = True,
-<<<<<<< HEAD
-) -> Tuple[bool, Optional[str]]:
-=======
     project_dir: Optional[Union[str, Path]] = None,
 ) -> tuple[bool, Optional[str]]:
->>>>>>> 42e14607
     """Validate object reference.
 
     Parameters
@@ -86,12 +82,9 @@
         )
 
     if check_module:
-<<<<<<< HEAD
-=======
         # Set the system path
         _set_sys_path(project_dir)
 
->>>>>>> 42e14607
         # Load module
         module = find_spec(module_str)
         if module and module.origin:
