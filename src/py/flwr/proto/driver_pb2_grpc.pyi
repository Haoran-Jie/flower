--- conflicted
+++ resolved
@@ -51,17 +51,10 @@
         flwr.proto.driver_pb2.PushServerAppOutputsResponse]
     """Push ServerApp outputs"""
 
-<<<<<<< HEAD
-    PushLogs: grpc.UnaryUnaryMultiCallable[
-        flwr.proto.log_pb2.PushLogsRequest,
-        flwr.proto.log_pb2.PushLogsResponse]
-    """Push ServerApp logs"""
-=======
     UpdateRunStatus: grpc.UnaryUnaryMultiCallable[
         flwr.proto.run_pb2.UpdateRunStatusRequest,
         flwr.proto.run_pb2.UpdateRunStatusResponse]
     """Update the status of a given run"""
->>>>>>> 9a17484c
 
 
 class DriverServicer(metaclass=abc.ABCMeta):
@@ -130,19 +123,11 @@
         pass
 
     @abc.abstractmethod
-<<<<<<< HEAD
-    def PushLogs(self,
-        request: flwr.proto.log_pb2.PushLogsRequest,
-        context: grpc.ServicerContext,
-    ) -> flwr.proto.log_pb2.PushLogsResponse:
-        """Push ServerApp logs"""
-=======
     def UpdateRunStatus(self,
         request: flwr.proto.run_pb2.UpdateRunStatusRequest,
         context: grpc.ServicerContext,
     ) -> flwr.proto.run_pb2.UpdateRunStatusResponse:
         """Update the status of a given run"""
->>>>>>> 9a17484c
         pass
 
 
