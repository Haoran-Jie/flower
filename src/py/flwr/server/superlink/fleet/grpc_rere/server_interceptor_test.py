--- conflicted
+++ resolved
@@ -528,8 +528,7 @@
 
         assert call.initial_metadata()[0] == expected_metadata
         assert isinstance(response, CreateNodeResponse)
-<<<<<<< HEAD
-        assert response.node.node_id == client_node_id
+        assert response.node.node_id == node_node_id
 
     def test_successful_add_known_keys(self) -> None:
         """Test server interceptor for adding known node."""
@@ -597,7 +596,4 @@
             self._create_node.with_call(
                 request=CreateNodeRequest(),
                 metadata=((_PUBLIC_KEY_HEADER, public_key_bytes),),
-            )
-=======
-        assert response.node.node_id == node_node_id
->>>>>>> 2612332f
+            )