# Copyright 2023 Flower Labs GmbH. All Rights Reserved.
#
# Licensed under the Apache License, Version 2.0 (the "License");
# you may not use this file except in compliance with the License.
# You may obtain a copy of the License at
#
#     http://www.apache.org/licenses/LICENSE-2.0
#
# Unless required by applicable law or agreed to in writing, software
# distributed under the License is distributed on an "AS IS" BASIS,
# WITHOUT WARRANTIES OR CONDITIONS OF ANY KIND, either express or implied.
# See the License for the specific language governing permissions and
# limitations under the License.
# ==============================================================================
"""In-memory State implementation."""


import os
import threading
import time
from logging import ERROR
from typing import Dict, List, Optional, Set, Tuple
from uuid import UUID, uuid4

from flwr.common import log, now
from flwr.proto.task_pb2 import TaskIns, TaskRes  # pylint: disable=E0611
from flwr.server.superlink.state.state import State
from flwr.server.utils import validate_task_ins_or_res

from .utils import make_node_unavailable_taskres


class InMemoryState(State):  # pylint: disable=R0902
    """In-memory State implementation."""

    def __init__(self) -> None:
        # Map node_id to (online_until, ping_interval)
        self.node_ids: Dict[int, Tuple[float, float]] = {}
        self.run_ids: Set[int] = set()
        self.task_ins_store: Dict[UUID, TaskIns] = {}
        self.task_res_store: Dict[UUID, TaskRes] = {}
        self.client_public_keys: Set[bytes] = set()
        self.server_public_key: bytes = b""
        self.server_private_key: bytes = b""
<<<<<<< HEAD
        self.public_key_node_id_pairs: Dict[bytes, int] = {}
=======
>>>>>>> 94ee2fe1
        self.lock = threading.Lock()

    def store_task_ins(self, task_ins: TaskIns) -> Optional[UUID]:
        """Store one TaskIns."""
        # Validate task
        errors = validate_task_ins_or_res(task_ins)
        if any(errors):
            log(ERROR, errors)
            return None
        # Validate run_id
        if task_ins.run_id not in self.run_ids:
            log(ERROR, "`run_id` is invalid")
            return None

        # Create task_id
        task_id = uuid4()

        # Store TaskIns
        task_ins.task_id = str(task_id)
        with self.lock:
            self.task_ins_store[task_id] = task_ins

        # Return the new task_id
        return task_id

    def get_task_ins(
        self, node_id: Optional[int], limit: Optional[int]
    ) -> List[TaskIns]:
        """Get all TaskIns that have not been delivered yet."""
        if limit is not None and limit < 1:
            raise AssertionError("`limit` must be >= 1")

        # Find TaskIns for node_id that were not delivered yet
        task_ins_list: List[TaskIns] = []
        with self.lock:
            for _, task_ins in self.task_ins_store.items():
                # pylint: disable=too-many-boolean-expressions
                if (
                    node_id is not None  # Not anonymous
                    and task_ins.task.consumer.anonymous is False
                    and task_ins.task.consumer.node_id == node_id
                    and task_ins.task.delivered_at == ""
                ) or (
                    node_id is None  # Anonymous
                    and task_ins.task.consumer.anonymous is True
                    and task_ins.task.consumer.node_id == 0
                    and task_ins.task.delivered_at == ""
                ):
                    task_ins_list.append(task_ins)
                if limit and len(task_ins_list) == limit:
                    break

        # Mark all of them as delivered
        delivered_at = now().isoformat()
        for task_ins in task_ins_list:
            task_ins.task.delivered_at = delivered_at

        # Return TaskIns
        return task_ins_list

    def store_task_res(self, task_res: TaskRes) -> Optional[UUID]:
        """Store one TaskRes."""
        # Validate task
        errors = validate_task_ins_or_res(task_res)
        if any(errors):
            log(ERROR, errors)
            return None

        # Validate run_id
        if task_res.run_id not in self.run_ids:
            log(ERROR, "`run_id` is invalid")
            return None

        # Create task_id
        task_id = uuid4()

        # Store TaskRes
        task_res.task_id = str(task_id)
        with self.lock:
            self.task_res_store[task_id] = task_res

        # Return the new task_id
        return task_id

    def get_task_res(self, task_ids: Set[UUID], limit: Optional[int]) -> List[TaskRes]:
        """Get all TaskRes that have not been delivered yet."""
        if limit is not None and limit < 1:
            raise AssertionError("`limit` must be >= 1")

        with self.lock:
            # Find TaskRes that were not delivered yet
            task_res_list: List[TaskRes] = []
            replied_task_ids: Set[UUID] = set()
            for _, task_res in self.task_res_store.items():
                reply_to = UUID(task_res.task.ancestry[0])
                if reply_to in task_ids and task_res.task.delivered_at == "":
                    task_res_list.append(task_res)
                    replied_task_ids.add(reply_to)
                if limit and len(task_res_list) == limit:
                    break

            # Check if the node is offline
            for task_id in task_ids - replied_task_ids:
                if limit and len(task_res_list) == limit:
                    break
                task_ins = self.task_ins_store.get(task_id)
                if task_ins is None:
                    continue
                node_id = task_ins.task.consumer.node_id
                online_until, _ = self.node_ids[node_id]
                # Generate a TaskRes containing an error reply if the node is offline.
                if online_until < time.time():
                    err_taskres = make_node_unavailable_taskres(
                        ref_taskins=task_ins,
                    )
                    self.task_res_store[UUID(err_taskres.task_id)] = err_taskres
                    task_res_list.append(err_taskres)

            # Mark all of them as delivered
            delivered_at = now().isoformat()
            for task_res in task_res_list:
                task_res.task.delivered_at = delivered_at

            # Return TaskRes
            return task_res_list

    def delete_tasks(self, task_ids: Set[UUID]) -> None:
        """Delete all delivered TaskIns/TaskRes pairs."""
        task_ins_to_be_deleted: Set[UUID] = set()
        task_res_to_be_deleted: Set[UUID] = set()

        with self.lock:
            for task_ins_id in task_ids:
                # Find the task_id of the matching task_res
                for task_res_id, task_res in self.task_res_store.items():
                    if UUID(task_res.task.ancestry[0]) != task_ins_id:
                        continue
                    if task_res.task.delivered_at == "":
                        continue

                    task_ins_to_be_deleted.add(task_ins_id)
                    task_res_to_be_deleted.add(task_res_id)

            for task_id in task_ins_to_be_deleted:
                del self.task_ins_store[task_id]
            for task_id in task_res_to_be_deleted:
                del self.task_res_store[task_id]

    def num_task_ins(self) -> int:
        """Calculate the number of task_ins in store.

        This includes delivered but not yet deleted task_ins.
        """
        return len(self.task_ins_store)

    def num_task_res(self) -> int:
        """Calculate the number of task_res in store.

        This includes delivered but not yet deleted task_res.
        """
        return len(self.task_res_store)

    def create_node(self, ping_interval: float) -> int:
        """Create, store in state, and return `node_id`."""
        # Sample a random int64 as node_id
        node_id: int = int.from_bytes(os.urandom(8), "little", signed=True)

        with self.lock:
            if node_id not in self.node_ids:
                self.node_ids[node_id] = (time.time() + ping_interval, ping_interval)
                return node_id
        log(ERROR, "Unexpected node registration failure.")
        return 0
    
    def restore_node(self, node_id: int, ping_interval: float) -> bool:
        with self.lock:
            if node_id not in self.node_ids:
                self.node_ids[node_id] = (time.time() + ping_interval, ping_interval)
                return True
        log(ERROR, "Unexpected node restore failure.")
        return False

    def delete_node(self, node_id: int) -> None:
        """Delete a client node."""
        with self.lock:
            if node_id not in self.node_ids:
                raise ValueError(f"Node {node_id} not found")
            del self.node_ids[node_id]

    def get_nodes(self, run_id: int) -> Set[int]:
        """Return all available client nodes.

        Constraints
        -----------
        If the provided `run_id` does not exist or has no matching nodes,
        an empty `Set` MUST be returned.
        """
        with self.lock:
            if run_id not in self.run_ids:
                return set()
            current_time = time.time()
            return {
                node_id
                for node_id, (online_until, _) in self.node_ids.items()
                if online_until > current_time
            }

    def create_run(self) -> int:
        """Create one run."""
        # Sample a random int64 as run_id
        with self.lock:
            run_id: int = int.from_bytes(os.urandom(8), "little", signed=True)

            if run_id not in self.run_ids:
                self.run_ids.add(run_id)
                return run_id
        log(ERROR, "Unexpected run creation failure.")
        return 0

    def store_server_public_private_key(
        self, public_key: bytes, private_key: bytes
    ) -> None:
        """Store `server_public_key` and `server_private_key` in state."""
<<<<<<< HEAD
        self.server_private_key = private_key
        self.server_public_key = public_key
=======
        with self.lock:
            self.server_private_key = private_key
            self.server_public_key = public_key
>>>>>>> 94ee2fe1

    def get_server_private_key(self) -> bytes:
        """Retrieve `server_private_key` in urlsafe bytes."""
        return self.server_private_key

    def get_server_public_key(self) -> bytes:
        """Retrieve `server_public_key` in urlsafe bytes."""
        return self.server_public_key

    def store_client_public_keys(self, public_keys: Set[bytes]) -> None:
        """Store a set of `client_public_keys` in state."""
<<<<<<< HEAD
        self.client_public_keys = public_keys

    def store_client_public_key(self, public_key: bytes) -> None:
        """Store a `client_public_key` in state."""
        self.client_public_keys.add(public_key)
=======
        with self.lock:
            self.client_public_keys = public_keys

    def store_client_public_key(self, public_key: bytes) -> None:
        """Store a `client_public_key` in state."""
        with self.lock:
            self.client_public_keys.add(public_key)
>>>>>>> 94ee2fe1

    def get_client_public_keys(self) -> Set[bytes]:
        """Retrieve all currently stored `client_public_keys` as a set."""
        return self.client_public_keys
<<<<<<< HEAD
    
    def store_node_id_client_public_key_pair(self, client_public_key: bytes, node_id: int) -> None:
        """Store `node_id` and `client_public_keys` as pairs."""
        self.public_key_node_id_pairs[client_public_key] = node_id

    def delete_node_id_client_public_key_pair(self, client_public_key: bytes) -> None:
        """Remove `node_id` and `client_public_keys` pairs."""
        if client_public_key not in self.public_key_node_id_pairs:
            raise ValueError(f"Client public key {client_public_key} not found")
        del self.public_key_node_id_pairs[client_public_key]
=======
>>>>>>> 94ee2fe1

    def acknowledge_ping(self, node_id: int, ping_interval: float) -> bool:
        """Acknowledge a ping received from a node, serving as a heartbeat."""
        with self.lock:
            if node_id in self.node_ids:
                self.node_ids[node_id] = (time.time() + ping_interval, ping_interval)
                return True
        return False<|MERGE_RESOLUTION|>--- conflicted
+++ resolved
@@ -42,10 +42,7 @@
         self.client_public_keys: Set[bytes] = set()
         self.server_public_key: bytes = b""
         self.server_private_key: bytes = b""
-<<<<<<< HEAD
         self.public_key_node_id_pairs: Dict[bytes, int] = {}
-=======
->>>>>>> 94ee2fe1
         self.lock = threading.Lock()
 
     def store_task_ins(self, task_ins: TaskIns) -> Optional[UUID]:
@@ -269,14 +266,9 @@
         self, public_key: bytes, private_key: bytes
     ) -> None:
         """Store `server_public_key` and `server_private_key` in state."""
-<<<<<<< HEAD
-        self.server_private_key = private_key
-        self.server_public_key = public_key
-=======
         with self.lock:
             self.server_private_key = private_key
             self.server_public_key = public_key
->>>>>>> 94ee2fe1
 
     def get_server_private_key(self) -> bytes:
         """Retrieve `server_private_key` in urlsafe bytes."""
@@ -288,26 +280,17 @@
 
     def store_client_public_keys(self, public_keys: Set[bytes]) -> None:
         """Store a set of `client_public_keys` in state."""
-<<<<<<< HEAD
-        self.client_public_keys = public_keys
+        with self.lock:
+            self.client_public_keys = public_keys
 
     def store_client_public_key(self, public_key: bytes) -> None:
         """Store a `client_public_key` in state."""
-        self.client_public_keys.add(public_key)
-=======
-        with self.lock:
-            self.client_public_keys = public_keys
-
-    def store_client_public_key(self, public_key: bytes) -> None:
-        """Store a `client_public_key` in state."""
         with self.lock:
             self.client_public_keys.add(public_key)
->>>>>>> 94ee2fe1
 
     def get_client_public_keys(self) -> Set[bytes]:
         """Retrieve all currently stored `client_public_keys` as a set."""
         return self.client_public_keys
-<<<<<<< HEAD
     
     def store_node_id_client_public_key_pair(self, client_public_key: bytes, node_id: int) -> None:
         """Store `node_id` and `client_public_keys` as pairs."""
@@ -318,8 +301,6 @@
         if client_public_key not in self.public_key_node_id_pairs:
             raise ValueError(f"Client public key {client_public_key} not found")
         del self.public_key_node_id_pairs[client_public_key]
-=======
->>>>>>> 94ee2fe1
 
     def acknowledge_ping(self, node_id: int, ping_interval: float) -> bool:
         """Acknowledge a ping received from a node, serving as a heartbeat."""
