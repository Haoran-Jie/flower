--- conflicted
+++ resolved
@@ -24,15 +24,12 @@
 from unittest.mock import patch
 from uuid import uuid4
 
-<<<<<<< HEAD
 from flwr.common.secure_aggregation.crypto.symmetric_encryption import (
     generate_key_pairs,
     public_key_to_bytes,
 )
-=======
 from flwr.common import DEFAULT_TTL
 from flwr.common.constant import ErrorCode
->>>>>>> f78ef0a5
 from flwr.proto.node_pb2 import Node  # pylint: disable=E0611
 from flwr.proto.recordset_pb2 import RecordSet  # pylint: disable=E0611
 from flwr.proto.task_pb2 import Task, TaskIns, TaskRes  # pylint: disable=E0611
@@ -402,7 +399,6 @@
         # Assert
         assert num == 2
 
-<<<<<<< HEAD
     def test_client_public_keys(self) -> None:
         """Test client public keys store and get from state."""
         state: State = self.state_factory()
@@ -412,7 +408,7 @@
         state.store_client_public_keys(public_keys)
 
         assert state.get_client_public_keys() == public_keys
-=======
+    
     def test_acknowledge_ping(self) -> None:
         """Test if acknowledge_ping works and if get_nodes return online nodes."""
         # Prepare
@@ -473,7 +469,6 @@
         err_taskres = task_res_list[1]
         assert err_taskres.task.HasField("error")
         assert err_taskres.task.error.code == ErrorCode.NODE_UNAVAILABLE
->>>>>>> f78ef0a5
 
 
 def create_task_ins(
@@ -560,11 +555,7 @@
         result = state.query("SELECT name FROM sqlite_schema;")
 
         # Assert
-<<<<<<< HEAD
         assert len(result) == 12
-=======
-        assert len(result) == 9
->>>>>>> f78ef0a5
 
 
 class SqliteFileBasedTest(StateTest, unittest.TestCase):
@@ -589,11 +580,7 @@
         result = state.query("SELECT name FROM sqlite_schema;")
 
         # Assert
-<<<<<<< HEAD
         assert len(result) == 12
-=======
-        assert len(result) == 9
->>>>>>> f78ef0a5
 
 
 if __name__ == "__main__":
