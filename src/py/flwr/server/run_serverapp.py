--- conflicted
+++ resolved
@@ -149,12 +149,8 @@
 
     # Initialize GrpcDriver
     driver = GrpcDriver(
-<<<<<<< HEAD
         run_id=args.run_id,
-        driver_service_address=args.server,
-=======
         driver_service_address=args.superlink,
->>>>>>> c21c913b
         root_certificates=root_certificates,
     )
 
