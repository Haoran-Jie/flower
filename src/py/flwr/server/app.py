# Copyright 2020 Flower Labs GmbH. All Rights Reserved.
#
# Licensed under the Apache License, Version 2.0 (the "License");
# you may not use this file except in compliance with the License.
# You may obtain a copy of the License at
#
#     http://www.apache.org/licenses/LICENSE-2.0
#
# Unless required by applicable law or agreed to in writing, software
# distributed under the License is distributed on an "AS IS" BASIS,
# WITHOUT WARRANTIES OR CONDITIONS OF ANY KIND, either express or implied.
# See the License for the specific language governing permissions and
# limitations under the License.
# ==============================================================================
"""Flower server app."""


import argparse
import csv
import importlib.util
import sys
import threading
from logging import ERROR, INFO, WARN
from os.path import isfile
from pathlib import Path
from signal import SIGINT, SIGTERM, signal
from types import FrameType
from typing import List, Optional, Sequence, Set, Tuple

import grpc
from cryptography.hazmat.primitives.asymmetric import ec
from cryptography.hazmat.primitives.serialization import (
    load_ssh_private_key,
    load_ssh_public_key,
)

from flwr.common import GRPC_MAX_MESSAGE_LENGTH, EventType, event
from flwr.common.address import parse_address
from flwr.common.constant import (
    MISSING_EXTRA_REST,
    TRANSPORT_TYPE_GRPC_RERE,
    TRANSPORT_TYPE_REST,
)
from flwr.common.logger import log
from flwr.common.secure_aggregation.crypto.symmetric_encryption import (
    public_key_to_bytes,
)
from flwr.proto.driver_pb2_grpc import (  # pylint: disable=E0611
    add_DriverServicer_to_server,
)
from flwr.proto.fleet_pb2_grpc import (  # pylint: disable=E0611
    add_FleetServicer_to_server,
)

from .client_manager import ClientManager, SimpleClientManager
from .history import History
from .server import Server
from .server_config import ServerConfig
<<<<<<< HEAD
from .server_interceptor import AuthenticateServerInterceptor
=======
>>>>>>> a1a6b9ec
from .strategy import FedAvg, Strategy
from .superlink.driver.driver_servicer import DriverServicer
from .superlink.fleet.grpc_bidi.grpc_server import (
    generic_create_grpc_server,
    start_grpc_server,
)
from .superlink.fleet.grpc_rere.fleet_servicer import FleetServicer
from .superlink.state import StateFactory

ADDRESS_DRIVER_API = "0.0.0.0:9091"
ADDRESS_FLEET_API_GRPC_RERE = "0.0.0.0:9092"
ADDRESS_FLEET_API_GRPC_BIDI = "[::]:8080"  # IPv6 to keep start_server compatible
ADDRESS_FLEET_API_REST = "0.0.0.0:9093"

DATABASE = ":flwr-in-memory-state:"


def start_server(  # pylint: disable=too-many-arguments,too-many-locals
    *,
    server_address: str = ADDRESS_FLEET_API_GRPC_BIDI,
    server: Optional[Server] = None,
    config: Optional[ServerConfig] = None,
    strategy: Optional[Strategy] = None,
    client_manager: Optional[ClientManager] = None,
    grpc_max_message_length: int = GRPC_MAX_MESSAGE_LENGTH,
    certificates: Optional[Tuple[bytes, bytes, bytes]] = None,
) -> History:
    """Start a Flower server using the gRPC transport layer.

    Parameters
    ----------
    server_address : Optional[str]
        The IPv4 or IPv6 address of the server. Defaults to `"[::]:8080"`.
    server : Optional[flwr.server.Server] (default: None)
        A server implementation, either `flwr.server.Server` or a subclass
        thereof. If no instance is provided, then `start_server` will create
        one.
    config : Optional[ServerConfig] (default: None)
        Currently supported values are `num_rounds` (int, default: 1) and
        `round_timeout` in seconds (float, default: None).
    strategy : Optional[flwr.server.Strategy] (default: None).
        An implementation of the abstract base class
        `flwr.server.strategy.Strategy`. If no strategy is provided, then
        `start_server` will use `flwr.server.strategy.FedAvg`.
    client_manager : Optional[flwr.server.ClientManager] (default: None)
        An implementation of the abstract base class
        `flwr.server.ClientManager`. If no implementation is provided, then
        `start_server` will use
        `flwr.server.client_manager.SimpleClientManager`.
    grpc_max_message_length : int (default: 536_870_912, this equals 512MB)
        The maximum length of gRPC messages that can be exchanged with the
        Flower clients. The default should be sufficient for most models.
        Users who train very large models might need to increase this
        value. Note that the Flower clients need to be started with the
        same value (see `flwr.client.start_client`), otherwise clients will
        not know about the increased limit and block larger messages.
    certificates : Tuple[bytes, bytes, bytes] (default: None)
        Tuple containing root certificate, server certificate, and private key
        to start a secure SSL-enabled server. The tuple is expected to have
        three bytes elements in the following order:

            * CA certificate.
            * server certificate.
            * server private key.

    Returns
    -------
    hist : flwr.server.history.History
        Object containing training and evaluation metrics.

    Examples
    --------
    Starting an insecure server:

    >>> start_server()

    Starting an SSL-enabled server:

    >>> start_server(
    >>>     certificates=(
    >>>         Path("/crts/root.pem").read_bytes(),
    >>>         Path("/crts/localhost.crt").read_bytes(),
    >>>         Path("/crts/localhost.key").read_bytes()
    >>>     )
    >>> )
    """
    event(EventType.START_SERVER_ENTER)

    # Parse IP address
    parsed_address = parse_address(server_address)
    if not parsed_address:
        sys.exit(f"Server IP address ({server_address}) cannot be parsed.")
    host, port, is_v6 = parsed_address
    address = f"[{host}]:{port}" if is_v6 else f"{host}:{port}"

    # Initialize server and server config
    initialized_server, initialized_config = init_defaults(
        server=server,
        config=config,
        strategy=strategy,
        client_manager=client_manager,
    )
    log(
        INFO,
        "Starting Flower server, config: %s",
        initialized_config,
    )

    # Start gRPC server
    grpc_server = start_grpc_server(
        client_manager=initialized_server.client_manager(),
        server_address=address,
        max_message_length=grpc_max_message_length,
        certificates=certificates,
    )
    log(
        INFO,
        "Flower ECE: gRPC server running (%s rounds), SSL is %s",
        initialized_config.num_rounds,
        "enabled" if certificates is not None else "disabled",
    )

    # Start training
    hist = run_fl(
        server=initialized_server,
        config=initialized_config,
    )

    # Stop the gRPC server
    grpc_server.stop(grace=1)

    event(EventType.START_SERVER_LEAVE)

    return hist


def init_defaults(
    server: Optional[Server],
    config: Optional[ServerConfig],
    strategy: Optional[Strategy],
    client_manager: Optional[ClientManager],
) -> Tuple[Server, ServerConfig]:
    """Create server instance if none was given."""
    if server is None:
        if client_manager is None:
            client_manager = SimpleClientManager()
        if strategy is None:
            strategy = FedAvg()
        server = Server(client_manager=client_manager, strategy=strategy)
    elif strategy is not None:
        log(WARN, "Both server and strategy were provided, ignoring strategy")

    # Set default config values
    if config is None:
        config = ServerConfig()

    return server, config


def run_fl(
    server: Server,
    config: ServerConfig,
) -> History:
    """Train a model on the given server and return the History object."""
    hist = server.fit(num_rounds=config.num_rounds, timeout=config.round_timeout)
    log(INFO, "app_fit: losses_distributed %s", str(hist.losses_distributed))
    log(INFO, "app_fit: metrics_distributed_fit %s", str(hist.metrics_distributed_fit))
    log(INFO, "app_fit: metrics_distributed %s", str(hist.metrics_distributed))
    log(INFO, "app_fit: losses_centralized %s", str(hist.losses_centralized))
    log(INFO, "app_fit: metrics_centralized %s", str(hist.metrics_centralized))

    # Graceful shutdown
    server.disconnect_all_clients(timeout=config.round_timeout)

    return hist


def run_driver_api() -> None:
    """Run Flower server (Driver API)."""
    log(INFO, "Starting Flower server (Driver API)")
    event(EventType.RUN_DRIVER_API_ENTER)
    args = _parse_args_run_driver_api().parse_args()

    # Parse IP address
    parsed_address = parse_address(args.driver_api_address)
    if not parsed_address:
        sys.exit(f"Driver IP address ({args.driver_api_address}) cannot be parsed.")
    host, port, is_v6 = parsed_address
    address = f"[{host}]:{port}" if is_v6 else f"{host}:{port}"

    # Obtain certificates
    certificates = _try_obtain_certificates(args)

    # Initialize StateFactory
    state_factory = StateFactory(args.database)

    # Start server
    grpc_server: grpc.Server = _run_driver_api_grpc(
        address=address,
        state_factory=state_factory,
        certificates=certificates,
    )

    # Graceful shutdown
    _register_exit_handlers(
        grpc_servers=[grpc_server],
        bckg_threads=[],
        event_type=EventType.RUN_DRIVER_API_LEAVE,
    )

    # Block
    grpc_server.wait_for_termination()


def run_fleet_api() -> None:
    """Run Flower server (Fleet API)."""
    log(INFO, "Starting Flower server (Fleet API)")
    event(EventType.RUN_FLEET_API_ENTER)
    args = _parse_args_run_fleet_api().parse_args()

    # Obtain certificates
    certificates = _try_obtain_certificates(args)

    # Initialize StateFactory
    state_factory = StateFactory(args.database)

    grpc_servers = []
    bckg_threads = []

    # Start Fleet API
    if args.fleet_api_type == TRANSPORT_TYPE_REST:
        if (
            importlib.util.find_spec("requests")
            and importlib.util.find_spec("starlette")
            and importlib.util.find_spec("uvicorn")
        ) is None:
            sys.exit(MISSING_EXTRA_REST)
        address_arg = args.rest_fleet_api_address
        parsed_address = parse_address(address_arg)
        if not parsed_address:
            sys.exit(f"Fleet IP address ({address_arg}) cannot be parsed.")
        host, port, _ = parsed_address
        fleet_thread = threading.Thread(
            target=_run_fleet_api_rest,
            args=(
                host,
                port,
                args.ssl_keyfile,
                args.ssl_certfile,
                state_factory,
                args.rest_fleet_api_workers,
            ),
        )
        fleet_thread.start()
        bckg_threads.append(fleet_thread)
    elif args.fleet_api_type == TRANSPORT_TYPE_GRPC_RERE:
        address_arg = args.grpc_rere_fleet_api_address
        parsed_address = parse_address(address_arg)
        if not parsed_address:
            sys.exit(f"Fleet IP address ({address_arg}) cannot be parsed.")
        host, port, is_v6 = parsed_address
        address = f"[{host}]:{port}" if is_v6 else f"{host}:{port}"
        fleet_server = _run_fleet_api_grpc_rere(
            address=address,
            state_factory=state_factory,
            certificates=certificates,
        )
        grpc_servers.append(fleet_server)
    else:
        raise ValueError(f"Unknown fleet_api_type: {args.fleet_api_type}")

    # Graceful shutdown
    _register_exit_handlers(
        grpc_servers=grpc_servers,
        bckg_threads=bckg_threads,
        event_type=EventType.RUN_FLEET_API_LEAVE,
    )

    # Block
    if len(grpc_servers) > 0:
        grpc_servers[0].wait_for_termination()
    elif len(bckg_threads) > 0:
        bckg_threads[0].join()


# pylint: disable=too-many-branches, too-many-locals, too-many-statements
def run_superlink() -> None:
    """Run Flower server (Driver API and Fleet API)."""
    log(INFO, "Starting Flower server")
    event(EventType.RUN_SUPERLINK_ENTER)
    args = _parse_args_run_superlink().parse_args()

    # Parse IP address
    parsed_address = parse_address(args.driver_api_address)
    if not parsed_address:
        sys.exit(f"Driver IP address ({args.driver_api_address}) cannot be parsed.")
    host, port, is_v6 = parsed_address
    address = f"[{host}]:{port}" if is_v6 else f"{host}:{port}"

    # Obtain certificates
    certificates = _try_obtain_certificates(args)

    # Initialize StateFactory
    state_factory = StateFactory(args.database)

    # Start Driver API
    driver_server: grpc.Server = _run_driver_api_grpc(
        address=address,
        state_factory=state_factory,
        certificates=certificates,
    )

    grpc_servers = [driver_server]
    bckg_threads = []

    # Start Fleet API
    if args.fleet_api_type == TRANSPORT_TYPE_REST:
        if (
            importlib.util.find_spec("requests")
            and importlib.util.find_spec("starlette")
            and importlib.util.find_spec("uvicorn")
        ) is None:
            sys.exit(MISSING_EXTRA_REST)
        address_arg = args.rest_fleet_api_address
        parsed_address = parse_address(address_arg)
        if not parsed_address:
            sys.exit(f"Fleet IP address ({address_arg}) cannot be parsed.")
        host, port, _ = parsed_address
        fleet_thread = threading.Thread(
            target=_run_fleet_api_rest,
            args=(
                host,
                port,
                args.ssl_keyfile,
                args.ssl_certfile,
                state_factory,
                args.rest_fleet_api_workers,
            ),
        )
        fleet_thread.start()
        bckg_threads.append(fleet_thread)
    elif args.fleet_api_type == TRANSPORT_TYPE_GRPC_RERE:
        address_arg = args.grpc_rere_fleet_api_address
        parsed_address = parse_address(address_arg)
        if not parsed_address:
            sys.exit(f"Fleet IP address ({address_arg}) cannot be parsed.")
        host, port, is_v6 = parsed_address
        address = f"[{host}]:{port}" if is_v6 else f"{host}:{port}"

        data = _try_setup_client_authentication(args)
        interceptors: Optional[Sequence[grpc.ServerInterceptor]] = None
        if data is not None:
            (
                client_public_keys,
                server_public_key,
                server_private_key,
            ) = data
            interceptors = [
                AuthenticateServerInterceptor(
                    state_factory,
                    client_public_keys,
                    server_private_key,
                    server_public_key,
                )
            ]

        fleet_server = _run_fleet_api_grpc_rere(
            address=address,
            state_factory=state_factory,
            certificates=certificates,
            interceptors=interceptors,
        )
        grpc_servers.append(fleet_server)
    else:
        raise ValueError(f"Unknown fleet_api_type: {args.fleet_api_type}")

    # Graceful shutdown
    _register_exit_handlers(
        grpc_servers=grpc_servers,
        bckg_threads=bckg_threads,
        event_type=EventType.RUN_SUPERLINK_LEAVE,
    )

    # Block
    while True:
        if bckg_threads:
            for thread in bckg_threads:
                if not thread.is_alive():
                    sys.exit(1)
        driver_server.wait_for_termination(timeout=1)


def _try_setup_client_authentication(
    args: argparse.Namespace,
) -> Optional[Tuple[Set[bytes], ec.EllipticCurvePublicKey, ec.EllipticCurvePrivateKey]]:
    if args.require_client_authentication:
        client_keys_file_path = Path(args.require_client_authentication[0])
        if client_keys_file_path.exists():
            client_public_keys: Set[bytes] = set()
            public_key = load_ssh_public_key(
                Path(args.require_client_authentication[1]).read_bytes()
            )
            private_key = load_ssh_private_key(
                Path(args.require_client_authentication[2]).read_bytes(),
                None,
            )
            if not isinstance(public_key, ec.EllipticCurvePublicKey):
                sys.exit(
                    "An eliptic curve public and private key pair is required for "
                    "client authentication. Please provide the file path containing "
                    "valid public and private key to '--require-client-authentication'."
                )
            server_public_key = public_key
            if not isinstance(private_key, ec.EllipticCurvePrivateKey):
                sys.exit(
                    "An eliptic curve public and private key pair is required for "
                    "client authentication. Please provide the file path containing "
                    "valid public and private key to '--require-client-authentication'."
                )
            server_private_key = private_key

            with open(client_keys_file_path, newline="", encoding="utf-8") as csvfile:
                reader = csv.reader(csvfile)
                for row in reader:
                    for element in row:
                        public_key = load_ssh_public_key(element.encode())
                        if isinstance(public_key, ec.EllipticCurvePublicKey):
                            client_public_keys.add(public_key_to_bytes(public_key))
                return (
                    client_public_keys,
                    server_public_key,
                    server_private_key,
                )
        else:
            sys.exit(
                "Client public keys csv file are required for client authentication. "
                "Please provide the csv file path containing known client public keys "
                "to '--require-client-authentication'."
            )
    else:
        return None


def _try_obtain_certificates(
    args: argparse.Namespace,
) -> Optional[Tuple[bytes, bytes, bytes]]:
    # Obtain certificates
    if args.insecure:
        log(WARN, "Option `--insecure` was set. Starting insecure HTTP server.")
        certificates = None
    # Check if certificates are provided
    elif args.certificates:
        certificates = (
            Path(args.certificates[0]).read_bytes(),  # CA certificate
            Path(args.certificates[1]).read_bytes(),  # server certificate
            Path(args.certificates[2]).read_bytes(),  # server private key
        )
    else:
        sys.exit(
            "Certificates are required unless running in insecure mode. "
            "Please provide certificate paths with '--certificates' or run the server "
            "in insecure mode using '--insecure' if you understand the risks."
        )
    return certificates


def _register_exit_handlers(
    grpc_servers: List[grpc.Server],
    bckg_threads: List[threading.Thread],
    event_type: EventType,
) -> None:
    default_handlers = {
        SIGINT: None,
        SIGTERM: None,
    }

    def graceful_exit_handler(  # type: ignore
        signalnum,
        frame: FrameType,  # pylint: disable=unused-argument
    ) -> None:
        """Exit handler to be registered with signal.signal.

        When called will reset signal handler to original signal handler from
        default_handlers.
        """
        # Reset to default handler
        signal(signalnum, default_handlers[signalnum])

        event_res = event(event_type=event_type)

        for grpc_server in grpc_servers:
            grpc_server.stop(grace=1)

        for bckg_thread in bckg_threads:
            bckg_thread.join()

        # Ensure event has happend
        event_res.result()

        # Setup things for graceful exit
        sys.exit(0)

    default_handlers[SIGINT] = signal(  # type: ignore
        SIGINT,
        graceful_exit_handler,  # type: ignore
    )
    default_handlers[SIGTERM] = signal(  # type: ignore
        SIGTERM,
        graceful_exit_handler,  # type: ignore
    )


def _run_driver_api_grpc(
    address: str,
    state_factory: StateFactory,
    certificates: Optional[Tuple[bytes, bytes, bytes]],
) -> grpc.Server:
    """Run Driver API (gRPC, request-response)."""
    # Create Driver API gRPC server
    driver_servicer: grpc.Server = DriverServicer(
        state_factory=state_factory,
    )
    driver_add_servicer_to_server_fn = add_DriverServicer_to_server
    driver_grpc_server = generic_create_grpc_server(
        servicer_and_add_fn=(driver_servicer, driver_add_servicer_to_server_fn),
        server_address=address,
        max_message_length=GRPC_MAX_MESSAGE_LENGTH,
        certificates=certificates,
    )

    log(INFO, "Flower ECE: Starting Driver API (gRPC-rere) on %s", address)
    driver_grpc_server.start()

    return driver_grpc_server


def _run_fleet_api_grpc_rere(
    address: str,
    state_factory: StateFactory,
    certificates: Optional[Tuple[bytes, bytes, bytes]],
    interceptors: Optional[Sequence[grpc.ServerInterceptor]] = None,
) -> grpc.Server:
    """Run Fleet API (gRPC, request-response)."""
    # Create Fleet API gRPC server
    fleet_servicer = FleetServicer(
        state_factory=state_factory,
    )
    fleet_add_servicer_to_server_fn = add_FleetServicer_to_server
    fleet_grpc_server = generic_create_grpc_server(
        servicer_and_add_fn=(fleet_servicer, fleet_add_servicer_to_server_fn),
        server_address=address,
        max_message_length=GRPC_MAX_MESSAGE_LENGTH,
        certificates=certificates,
        interceptors=interceptors,
    )

    log(INFO, "Flower ECE: Starting Fleet API (gRPC-rere) on %s", address)
    fleet_grpc_server.start()

    return fleet_grpc_server


# pylint: disable=import-outside-toplevel,too-many-arguments
def _run_fleet_api_rest(
    host: str,
    port: int,
    ssl_keyfile: Optional[str],
    ssl_certfile: Optional[str],
    state_factory: StateFactory,
    workers: int,
) -> None:
    """Run Driver API (REST-based)."""
    try:
        import uvicorn

        from flwr.server.superlink.fleet.rest_rere.rest_api import app as fast_api_app
    except ModuleNotFoundError:
        sys.exit(MISSING_EXTRA_REST)
    if workers != 1:
        raise ValueError(
            f"The supported number of workers for the Fleet API (REST server) is "
            f"1. Instead given {workers}. The functionality of >1 workers will be "
            f"added in the future releases."
        )
    log(INFO, "Starting Flower REST server")

    # See: https://www.starlette.io/applications/#accessing-the-app-instance
    fast_api_app.state.STATE_FACTORY = state_factory

    validation_exceptions = _validate_ssl_files(
        ssl_certfile=ssl_certfile, ssl_keyfile=ssl_keyfile
    )
    if any(validation_exceptions):
        # Starting with 3.11 we can use ExceptionGroup but for now
        # this seems to be the reasonable approach.
        raise ValueError(validation_exceptions)

    uvicorn.run(
        app="flwr.server.superlink.fleet.rest_rere.rest_api:app",
        port=port,
        host=host,
        reload=False,
        access_log=True,
        ssl_keyfile=ssl_keyfile,
        ssl_certfile=ssl_certfile,
        workers=workers,
    )


def _validate_ssl_files(
    ssl_keyfile: Optional[str], ssl_certfile: Optional[str]
) -> List[ValueError]:
    validation_exceptions = []

    if ssl_keyfile is not None and not isfile(ssl_keyfile):
        msg = "Path argument `--ssl-keyfile` does not point to a file."
        log(ERROR, msg)
        validation_exceptions.append(ValueError(msg))

    if ssl_certfile is not None and not isfile(ssl_certfile):
        msg = "Path argument `--ssl-certfile` does not point to a file."
        log(ERROR, msg)
        validation_exceptions.append(ValueError(msg))

    if not bool(ssl_keyfile) == bool(ssl_certfile):
        msg = (
            "When setting one of `--ssl-keyfile` and "
            "`--ssl-certfile`, both have to be used."
        )
        log(ERROR, msg)
        validation_exceptions.append(ValueError(msg))

    return validation_exceptions


def _parse_args_run_driver_api() -> argparse.ArgumentParser:
    """Parse command line arguments for Driver API."""
    parser = argparse.ArgumentParser(
        description="Start a Flower Driver API server. "
        "This server will be responsible for "
        "receiving TaskIns from the Driver script and "
        "sending them to the Fleet API. Once the client nodes "
        "are done, they will send the TaskRes back to this Driver API server (through"
        " the Fleet API) which will then send them back to the Driver script.",
    )

    _add_args_common(parser=parser)
    _add_args_driver_api(parser=parser)

    return parser


def _parse_args_run_fleet_api() -> argparse.ArgumentParser:
    """Parse command line arguments for Fleet API."""
    parser = argparse.ArgumentParser(
        description="Start a Flower Fleet API server."
        "This server will be responsible for "
        "sending TaskIns (received from the Driver API) to the client nodes "
        "and of receiving TaskRes sent back from those same client nodes once "
        "they are done. Then, this Fleet API server can send those "
        "TaskRes back to the Driver API.",
    )

    _add_args_common(parser=parser)
    _add_args_fleet_api(parser=parser)

    return parser


def _parse_args_run_superlink() -> argparse.ArgumentParser:
    """Parse command line arguments for both Driver API and Fleet API."""
    parser = argparse.ArgumentParser(
        description="This will start a Flower server "
        "(meaning, a Driver API and a Fleet API), "
        "that clients will be able to connect to.",
    )

    _add_args_common(parser=parser)
    _add_args_driver_api(parser=parser)
    _add_args_fleet_api(parser=parser)

    return parser


def _add_args_common(parser: argparse.ArgumentParser) -> None:
    parser.add_argument(
        "--insecure",
        action="store_true",
        help="Run the server without HTTPS, regardless of whether certificate "
        "paths are provided. By default, the server runs with HTTPS enabled. "
        "Use this flag only if you understand the risks.",
    )
    parser.add_argument(
        "--certificates",
        nargs=3,
        metavar=("CA_CERT", "SERVER_CERT", "PRIVATE_KEY"),
        type=str,
        help="Paths to the CA certificate, server certificate, and server private "
        "key, in that order. Note: The server can only be started without "
        "certificates by enabling the `--insecure` flag.",
    )
    parser.add_argument(
        "--database",
        help="A string representing the path to the database "
        "file that will be opened. Note that passing ':memory:' "
        "will open a connection to a database that is in RAM, "
        "instead of on disk. If nothing is provided, "
        "Flower will just create a state in memory.",
        default=DATABASE,
    )
    parser.add_argument(
        "--require-client-authentication",
        nargs=3,
        metavar=("CLIENT_KEYS", "SERVER_PUBLIC_KEY", "SERVER_PRIVATE_KEY"),
        type=str,
        help="Paths to .csv file containing list of known client public keys for "
        "authentication, server public key, and server private key, in that order.",
    )


def _add_args_driver_api(parser: argparse.ArgumentParser) -> None:
    parser.add_argument(
        "--driver-api-address",
        help="Driver API (gRPC) server address (IPv4, IPv6, or a domain name)",
        default=ADDRESS_DRIVER_API,
    )


def _add_args_fleet_api(parser: argparse.ArgumentParser) -> None:
    # Fleet API transport layer type
    ex_group = parser.add_mutually_exclusive_group()
    ex_group.add_argument(
        "--grpc-rere",
        action="store_const",
        dest="fleet_api_type",
        const=TRANSPORT_TYPE_GRPC_RERE,
        default=TRANSPORT_TYPE_GRPC_RERE,
        help="Start a Fleet API server (gRPC-rere)",
    )
    ex_group.add_argument(
        "--rest",
        action="store_const",
        dest="fleet_api_type",
        const=TRANSPORT_TYPE_REST,
        help="Start a Fleet API server (REST, experimental)",
    )

    # Fleet API gRPC-rere options
    grpc_rere_group = parser.add_argument_group(
        "Fleet API (gRPC-rere) server options", ""
    )
    grpc_rere_group.add_argument(
        "--grpc-rere-fleet-api-address",
        help="Fleet API (gRPC-rere) server address (IPv4, IPv6, or a domain name)",
        default=ADDRESS_FLEET_API_GRPC_RERE,
    )

    # Fleet API REST options
    rest_group = parser.add_argument_group("Fleet API (REST) server options", "")
    rest_group.add_argument(
        "--rest-fleet-api-address",
        help="Fleet API (REST) server address (IPv4, IPv6, or a domain name)",
        default=ADDRESS_FLEET_API_REST,
    )
    rest_group.add_argument(
        "--ssl-certfile",
        help="Fleet API (REST) server SSL certificate file (as a path str), "
        "needed for using 'https'.",
        default=None,
    )
    rest_group.add_argument(
        "--ssl-keyfile",
        help="Fleet API (REST) server SSL private key file (as a path str), "
        "needed for using 'https'.",
        default=None,
    )
    rest_group.add_argument(
        "--rest-fleet-api-workers",
        help="Set the number of concurrent workers for the Fleet API REST server.",
        type=int,
        default=1,
    )<|MERGE_RESOLUTION|>--- conflicted
+++ resolved
@@ -56,10 +56,6 @@
 from .history import History
 from .server import Server
 from .server_config import ServerConfig
-<<<<<<< HEAD
-from .server_interceptor import AuthenticateServerInterceptor
-=======
->>>>>>> a1a6b9ec
 from .strategy import FedAvg, Strategy
 from .superlink.driver.driver_servicer import DriverServicer
 from .superlink.fleet.grpc_bidi.grpc_server import (
@@ -417,14 +413,7 @@
                 server_public_key,
                 server_private_key,
             ) = data
-            interceptors = [
-                AuthenticateServerInterceptor(
-                    state_factory,
-                    client_public_keys,
-                    server_private_key,
-                    server_public_key,
-                )
-            ]
+            interceptors = []
 
         fleet_server = _run_fleet_api_grpc_rere(
             address=address,
