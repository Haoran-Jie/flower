# Copyright 2020 Flower Labs GmbH. All Rights Reserved.
#
# Licensed under the Apache License, Version 2.0 (the "License");
# you may not use this file except in compliance with the License.
# You may obtain a copy of the License at
#
#     http://www.apache.org/licenses/LICENSE-2.0
#
# Unless required by applicable law or agreed to in writing, software
# distributed under the License is distributed on an "AS IS" BASIS,
# WITHOUT WARRANTIES OR CONDITIONS OF ANY KIND, either express or implied.
# See the License for the specific language governing permissions and
# limitations under the License.
# ==============================================================================
"""Flower client app."""

import signal
import sys
import time
from dataclasses import dataclass
from logging import DEBUG, ERROR, INFO, WARN
from typing import Callable, ContextManager, Dict, Optional, Tuple, Type, Union

from cryptography.hazmat.primitives.asymmetric import ec
from grpc import RpcError

from flwr.client.client import Client
from flwr.client.client_app import ClientApp, LoadClientAppError
from flwr.client.typing import ClientFn
from flwr.common import GRPC_MAX_MESSAGE_LENGTH, EventType, Message, event
from flwr.common.address import parse_address
from flwr.common.constant import (
    MISSING_EXTRA_REST,
    TRANSPORT_TYPE_GRPC_BIDI,
    TRANSPORT_TYPE_GRPC_RERE,
    TRANSPORT_TYPE_REST,
    TRANSPORT_TYPES,
    ErrorCode,
)
from flwr.common.logger import log, warn_deprecated_feature
from flwr.common.message import Error
from flwr.common.retry_invoker import RetryInvoker, RetryState, exponential

from .grpc_client.connection import grpc_connection
from .grpc_rere_client.connection import grpc_request_response
from .message_handler.message_handler import handle_control_message
from .node_state import NodeState
from .numpy_client import NumPyClient


def _check_actionable_client(
    client: Optional[Client], client_fn: Optional[ClientFn]
) -> None:
    if client_fn is None and client is None:
        raise ValueError(
            "Both `client_fn` and `client` are `None`, but one is required"
        )

    if client_fn is not None and client is not None:
        raise ValueError(
            "Both `client_fn` and `client` are provided, but only one is allowed"
        )


# pylint: disable=import-outside-toplevel
# pylint: disable=too-many-branches
# pylint: disable=too-many-locals
# pylint: disable=too-many-statements
# pylint: disable=too-many-arguments
def start_client(
    *,
    server_address: str,
    client_fn: Optional[ClientFn] = None,
    client: Optional[Client] = None,
    grpc_max_message_length: int = GRPC_MAX_MESSAGE_LENGTH,
    root_certificates: Optional[Union[bytes, str]] = None,
    insecure: Optional[bool] = None,
    transport: Optional[str] = None,
    authentication_keys: Optional[
        Tuple[ec.EllipticCurvePrivateKey, ec.EllipticCurvePublicKey]
    ] = None,
    max_retries: Optional[int] = None,
    max_wait_time: Optional[float] = None,
) -> None:
    """Start a Flower client node which connects to a Flower server.

    Parameters
    ----------
    server_address : str
        The IPv4 or IPv6 address of the server. If the Flower
        server runs on the same machine on port 8080, then `server_address`
        would be `"[::]:8080"`.
    client_fn : Optional[ClientFn]
        A callable that instantiates a Client. (default: None)
    client : Optional[flwr.client.Client]
        An implementation of the abstract base
        class `flwr.client.Client` (default: None)
    grpc_max_message_length : int (default: 536_870_912, this equals 512MB)
        The maximum length of gRPC messages that can be exchanged with the
        Flower server. The default should be sufficient for most models.
        Users who train very large models might need to increase this
        value. Note that the Flower server needs to be started with the
        same value (see `flwr.server.start_server`), otherwise it will not
        know about the increased limit and block larger messages.
    root_certificates : Optional[Union[bytes, str]] (default: None)
        The PEM-encoded root certificates as a byte string or a path string.
        If provided, a secure connection using the certificates will be
        established to an SSL-enabled Flower server.
    insecure : bool (default: True)
        Starts an insecure gRPC connection when True. Enables HTTPS connection
        when False, using system certificates if `root_certificates` is None.
    transport : Optional[str] (default: None)
        Configure the transport layer. Allowed values:
        - 'grpc-bidi': gRPC, bidirectional streaming
        - 'grpc-rere': gRPC, request-response (experimental)
        - 'rest': HTTP (experimental)
    max_retries: Optional[int] (default: None)
        The maximum number of times the client will try to connect to the
        server before giving up in case of a connection error. If set to None,
        there is no limit to the number of tries.
    max_wait_time: Optional[float] (default: None)
        The maximum duration before the client stops trying to
        connect to the server in case of connection error.
        If set to None, there is no limit to the total time.

    Examples
    --------
    Starting a gRPC client with an insecure server connection:

    >>> start_client(
    >>>     server_address=localhost:8080,
    >>>     client_fn=client_fn,
    >>> )

    Starting an SSL-enabled gRPC client using system certificates:

    >>> def client_fn(cid: str):
    >>>     return FlowerClient()
    >>>
    >>> start_client(
    >>>     server_address=localhost:8080,
    >>>     client_fn=client_fn,
    >>>     insecure=False,
    >>> )

    Starting an SSL-enabled gRPC client using provided certificates:

    >>> from pathlib import Path
    >>>
    >>> start_client(
    >>>     server_address=localhost:8080,
    >>>     client_fn=client_fn,
    >>>     root_certificates=Path("/crts/root.pem").read_bytes(),
    >>> )
    """
    event(EventType.START_CLIENT_ENTER)
    _start_client_internal(
        server_address=server_address,
        load_client_app_fn=None,
        client_fn=client_fn,
        client=client,
        grpc_max_message_length=grpc_max_message_length,
        root_certificates=root_certificates,
        insecure=insecure,
        transport=transport,
        authentication_keys=authentication_keys,
        max_retries=max_retries,
        max_wait_time=max_wait_time,
    )
    event(EventType.START_CLIENT_LEAVE)


# pylint: disable=import-outside-toplevel
# pylint: disable=too-many-branches
# pylint: disable=too-many-locals
# pylint: disable=too-many-statements
def _start_client_internal(
    *,
    server_address: str,
    load_client_app_fn: Optional[Callable[[str, str], ClientApp]] = None,
    client_fn: Optional[ClientFn] = None,
    client: Optional[Client] = None,
    grpc_max_message_length: int = GRPC_MAX_MESSAGE_LENGTH,
    root_certificates: Optional[Union[bytes, str]] = None,
    insecure: Optional[bool] = None,
    transport: Optional[str] = None,
    authentication_keys: Optional[
        Tuple[ec.EllipticCurvePrivateKey, ec.EllipticCurvePublicKey]
    ] = None,
    max_retries: Optional[int] = None,
    max_wait_time: Optional[float] = None,
) -> None:
    """Start a Flower client node which connects to a Flower server.

    Parameters
    ----------
    server_address : str
        The IPv4 or IPv6 address of the server. If the Flower
        server runs on the same machine on port 8080, then `server_address`
        would be `"[::]:8080"`.
    load_client_app_fn : Optional[Callable[[], ClientApp]] (default: None)
        A function that can be used to load a `ClientApp` instance.
    client_fn : Optional[ClientFn]
        A callable that instantiates a Client. (default: None)
    client : Optional[flwr.client.Client]
        An implementation of the abstract base
        class `flwr.client.Client` (default: None)
    grpc_max_message_length : int (default: 536_870_912, this equals 512MB)
        The maximum length of gRPC messages that can be exchanged with the
        Flower server. The default should be sufficient for most models.
        Users who train very large models might need to increase this
        value. Note that the Flower server needs to be started with the
        same value (see `flwr.server.start_server`), otherwise it will not
        know about the increased limit and block larger messages.
    root_certificates : Optional[Union[bytes, str]] (default: None)
        The PEM-encoded root certificates as a byte string or a path string.
        If provided, a secure connection using the certificates will be
        established to an SSL-enabled Flower server.
    insecure : Optional[bool] (default: None)
        Starts an insecure gRPC connection when True. Enables HTTPS connection
        when False, using system certificates if `root_certificates` is None.
    transport : Optional[str] (default: None)
        Configure the transport layer. Allowed values:
        - 'grpc-bidi': gRPC, bidirectional streaming
        - 'grpc-rere': gRPC, request-response (experimental)
        - 'rest': HTTP (experimental)
    max_retries: Optional[int] (default: None)
        The maximum number of times the client will try to connect to the
        server before giving up in case of a connection error. If set to None,
        there is no limit to the number of tries.
    max_wait_time: Optional[float] (default: None)
        The maximum duration before the client stops trying to
        connect to the server in case of connection error.
        If set to None, there is no limit to the total time.
    """
    if insecure is None:
        insecure = root_certificates is None

    if load_client_app_fn is None:
        _check_actionable_client(client, client_fn)

        if client_fn is None:
            # Wrap `Client` instance in `client_fn`
            def single_client_factory(
                cid: str,  # pylint: disable=unused-argument
            ) -> Client:
                if client is None:  # Added this to keep mypy happy
                    raise ValueError(
                        "Both `client_fn` and `client` are `None`, but one is required"
                    )
                return client  # Always return the same instance

            client_fn = single_client_factory

        def _load_client_app(_1: str, _2: str) -> ClientApp:
            return ClientApp(client_fn=client_fn)

        load_client_app_fn = _load_client_app

    # At this point, only `load_client_app_fn` should be used
    # Both `client` and `client_fn` must not be used directly

    # Initialize connection context manager
    connection, address, connection_error_type = _init_connection(
        transport, server_address
    )

    app_state_tracker = _AppStateTracker()

    def _on_sucess(retry_state: RetryState) -> None:
        app_state_tracker.is_connected = True
        if retry_state.tries > 1:
            log(
                INFO,
                "Connection successful after %.2f seconds and %s tries.",
                retry_state.elapsed_time,
                retry_state.tries,
            )

    def _on_backoff(retry_state: RetryState) -> None:
        app_state_tracker.is_connected = False
        if retry_state.tries == 1:
            log(WARN, "Connection attempt failed, retrying...")
        else:
            log(
                DEBUG,
                "Connection attempt failed, retrying in %.2f seconds",
                retry_state.actual_wait,
            )

    retry_invoker = RetryInvoker(
        wait_gen_factory=exponential,
        recoverable_exceptions=connection_error_type,
        max_tries=max_retries,
        max_time=max_wait_time,
        on_giveup=lambda retry_state: (
            log(
                WARN,
                "Giving up reconnection after %.2f seconds and %s tries.",
                retry_state.elapsed_time,
                retry_state.tries,
            )
            if retry_state.tries > 1
            else None
        ),
        on_success=_on_sucess,
        on_backoff=_on_backoff,
    )

    node_state = NodeState()
    # run_id -> (fab_id, fab_version)
    run_info: Dict[int, Tuple[str, str]] = {}

    while not app_state_tracker.interrupt:
        sleep_duration: int = 0
        with connection(
            address,
            insecure,
            retry_invoker,
            grpc_max_message_length,
            root_certificates,
            authentication_keys,
        ) as conn:
            receive, send, create_node, delete_node, get_run = conn

            # Register node
            if create_node is not None:
                create_node()  # pylint: disable=not-callable

            app_state_tracker.register_signal_handler()
            while not app_state_tracker.interrupt:
                try:
                    # Receive
                    message = receive()
                    if message is None:
                        time.sleep(3)  # Wait for 3s before asking again
                        continue

                    log(INFO, "")
                    if len(message.metadata.group_id) > 0:
                        log(
                            INFO,
                            "[RUN %s, ROUND %s]",
                            message.metadata.run_id,
                            message.metadata.group_id,
                        )
                    log(
                        INFO,
                        "Received: %s message %s",
                        message.metadata.message_type,
                        message.metadata.message_id,
                    )
<<<<<<< HEAD
                log(
                    INFO,
                    "Received: %s message %s",
                    message.metadata.message_type,
                    message.metadata.message_id,
                )

                # Handle control message
                out_message, sleep_duration = handle_control_message(message)
                if out_message:
                    send(out_message)
                    break

                # Get run info
                run_id = message.metadata.run_id
                if run_id not in run_info:
                    if get_run is not None:
                        run_info[run_id] = get_run(run_id)
                    # If get_run is None, i.e., in grpc-bidi mode
                    else:
                        run_info[run_id] = ("", "")

                # Register context for this run
                node_state.register_context(run_id=run_id)

                # Retrieve context for this run
                context = node_state.retrieve_context(run_id=run_id)
=======
>>>>>>> 408d8820

                    # Handle control message
                    out_message, sleep_duration = handle_control_message(message)
                    if out_message:
                        send(out_message)
                        break

<<<<<<< HEAD
                # Handle app loading and task message
                try:
                    # Load ClientApp instance
                    client_app: ClientApp = load_client_app_fn(*run_info[run_id])

                    # Execute ClientApp
                    reply_message = client_app(message=message, context=context)
                except Exception as ex:  # pylint: disable=broad-exception-caught

                    # Legacy grpc-bidi
                    if transport in ["grpc-bidi", None]:
                        log(ERROR, "Client raised an exception.", exc_info=ex)
                        # Raise exception, crash process
                        raise ex

                    # Don't update/change NodeState

                    e_code = ErrorCode.CLIENT_APP_RAISED_EXCEPTION
                    # Reason example: "<class 'ZeroDivisionError'>:<'division by zero'>"
                    reason = str(type(ex)) + ":<'" + str(ex) + "'>"
                    exc_entity = "ClientApp"
                    if isinstance(ex, LoadClientAppError):
                        reason = (
                            "An exception was raised when attempting to load "
                            "`ClientApp`"
                        )
                        e_code = ErrorCode.LOAD_CLIENT_APP_EXCEPTION
                        exc_entity = "SuperNode"
=======
                    # Register context for this run
                    node_state.register_context(run_id=message.metadata.run_id)
>>>>>>> 408d8820

                    # Retrieve context for this run
                    context = node_state.retrieve_context(
                        run_id=message.metadata.run_id
                    )

                    # Create an error reply message that will never be used to prevent
                    # the used-before-assignment linting error
                    reply_message = message.create_error_reply(
<<<<<<< HEAD
                        error=Error(code=e_code, reason=reason)
                    )
                else:
                    # No exception, update node state
                    node_state.update_context(
                        run_id=run_id,
                        context=context,
=======
                        error=Error(code=ErrorCode.UNKNOWN, reason="Unknown")
>>>>>>> 408d8820
                    )

                    # Handle app loading and task message
                    try:
                        # Load ClientApp instance
                        client_app: ClientApp = load_client_app_fn()

                        # Execute ClientApp
                        reply_message = client_app(message=message, context=context)
                    except Exception as ex:  # pylint: disable=broad-exception-caught

                        # Legacy grpc-bidi
                        if transport in ["grpc-bidi", None]:
                            log(ERROR, "Client raised an exception.", exc_info=ex)
                            # Raise exception, crash process
                            raise ex

                        # Don't update/change NodeState

                        e_code = ErrorCode.CLIENT_APP_RAISED_EXCEPTION
                        # Ex fmt: "<class 'ZeroDivisionError'>:<'division by zero'>"
                        reason = str(type(ex)) + ":<'" + str(ex) + "'>"
                        exc_entity = "ClientApp"
                        if isinstance(ex, LoadClientAppError):
                            reason = (
                                "An exception was raised when attempting to load "
                                "`ClientApp`"
                            )
                            e_code = ErrorCode.LOAD_CLIENT_APP_EXCEPTION
                            exc_entity = "SuperNode"

                        if not app_state_tracker.interrupt:
                            log(
                                ERROR, "%s raised an exception", exc_entity, exc_info=ex
                            )

                        # Create error message
                        reply_message = message.create_error_reply(
                            error=Error(code=e_code, reason=reason)
                        )
                    else:
                        # No exception, update node state
                        node_state.update_context(
                            run_id=message.metadata.run_id,
                            context=context,
                        )

                    # Send
                    send(reply_message)
                    log(INFO, "Sent reply")

                except StopIteration:
                    sleep_duration = 0
                    break

            # Unregister node
            if delete_node is not None and app_state_tracker.is_connected:
                delete_node()  # pylint: disable=not-callable

        if sleep_duration == 0:
            log(INFO, "Disconnect and shut down")
            del app_state_tracker
            break

        # Sleep and reconnect afterwards
        log(
            INFO,
            "Disconnect, then re-establish connection after %s second(s)",
            sleep_duration,
        )
        time.sleep(sleep_duration)


def start_numpy_client(
    *,
    server_address: str,
    client: NumPyClient,
    grpc_max_message_length: int = GRPC_MAX_MESSAGE_LENGTH,
    root_certificates: Optional[bytes] = None,
    insecure: Optional[bool] = None,
    transport: Optional[str] = None,
) -> None:
    """Start a Flower NumPyClient which connects to a gRPC server.

    Warning
    -------
    This function is deprecated since 1.7.0. Use :code:`flwr.client.start_client`
    instead and first convert your :code:`NumPyClient` to type
    :code:`flwr.client.Client` by executing its :code:`to_client()` method.

    Parameters
    ----------
    server_address : str
        The IPv4 or IPv6 address of the server. If the Flower server runs on
        the same machine on port 8080, then `server_address` would be
        `"[::]:8080"`.
    client : flwr.client.NumPyClient
        An implementation of the abstract base class `flwr.client.NumPyClient`.
    grpc_max_message_length : int (default: 536_870_912, this equals 512MB)
        The maximum length of gRPC messages that can be exchanged with the
        Flower server. The default should be sufficient for most models.
        Users who train very large models might need to increase this
        value. Note that the Flower server needs to be started with the
        same value (see `flwr.server.start_server`), otherwise it will not
        know about the increased limit and block larger messages.
    root_certificates : bytes (default: None)
        The PEM-encoded root certificates as a byte string or a path string.
        If provided, a secure connection using the certificates will be
        established to an SSL-enabled Flower server.
    insecure : Optional[bool] (default: None)
        Starts an insecure gRPC connection when True. Enables HTTPS connection
        when False, using system certificates if `root_certificates` is None.
    transport : Optional[str] (default: None)
        Configure the transport layer. Allowed values:
        - 'grpc-bidi': gRPC, bidirectional streaming
        - 'grpc-rere': gRPC, request-response (experimental)
        - 'rest': HTTP (experimental)

    Examples
    --------
    Starting a gRPC client with an insecure server connection:

    >>> start_numpy_client(
    >>>     server_address=localhost:8080,
    >>>     client=FlowerClient(),
    >>> )

    Starting an SSL-enabled gRPC client using system certificates:

    >>> start_numpy_client(
    >>>     server_address=localhost:8080,
    >>>     client=FlowerClient(),
    >>>     insecure=False,
    >>> )

    Starting an SSL-enabled gRPC client using provided certificates:

    >>> from pathlib import Path
    >>>
    >>> start_numpy_client(
    >>>     server_address=localhost:8080,
    >>>     client=FlowerClient(),
    >>>     root_certificates=Path("/crts/root.pem").read_bytes(),
    >>> )
    """
    mssg = (
        "flwr.client.start_numpy_client() is deprecated. \n\tInstead, use "
        "`flwr.client.start_client()` by ensuring you first call "
        "the `.to_client()` method as shown below: \n"
        "\tflwr.client.start_client(\n"
        "\t\tserver_address='<IP>:<PORT>',\n"
        "\t\tclient=FlowerClient().to_client(),"
        " # <-- where FlowerClient is of type flwr.client.NumPyClient object\n"
        "\t)\n"
        "\tUsing `start_numpy_client()` is deprecated."
    )

    warn_deprecated_feature(name=mssg)

    # Calling this function is deprecated. A warning is thrown.
    # We first need to convert the supplied client to `Client.`

    wrp_client = client.to_client()

    start_client(
        server_address=server_address,
        client=wrp_client,
        grpc_max_message_length=grpc_max_message_length,
        root_certificates=root_certificates,
        insecure=insecure,
        transport=transport,
    )


def _init_connection(transport: Optional[str], server_address: str) -> Tuple[
    Callable[
        [
            str,
            bool,
            RetryInvoker,
            int,
            Union[bytes, str, None],
            Optional[Tuple[ec.EllipticCurvePrivateKey, ec.EllipticCurvePublicKey]],
        ],
        ContextManager[
            Tuple[
                Callable[[], Optional[Message]],
                Callable[[Message], None],
                Optional[Callable[[], None]],
                Optional[Callable[[], None]],
                Optional[Callable[[int], Tuple[str, str]]],
            ]
        ],
    ],
    str,
    Type[Exception],
]:
    # Parse IP address
    parsed_address = parse_address(server_address)
    if not parsed_address:
        sys.exit(f"Server address ({server_address}) cannot be parsed.")
    host, port, is_v6 = parsed_address
    address = f"[{host}]:{port}" if is_v6 else f"{host}:{port}"

    # Set the default transport layer
    if transport is None:
        transport = TRANSPORT_TYPE_GRPC_BIDI

    # Use either gRPC bidirectional streaming or REST request/response
    if transport == TRANSPORT_TYPE_REST:
        try:
            from requests.exceptions import ConnectionError as RequestsConnectionError

            from .rest_client.connection import http_request_response
        except ModuleNotFoundError:
            sys.exit(MISSING_EXTRA_REST)
        if server_address[:4] != "http":
            sys.exit(
                "When using the REST API, please provide `https://` or "
                "`http://` before the server address (e.g. `http://127.0.0.1:8080`)"
            )
        connection, error_type = http_request_response, RequestsConnectionError
    elif transport == TRANSPORT_TYPE_GRPC_RERE:
        connection, error_type = grpc_request_response, RpcError
    elif transport == TRANSPORT_TYPE_GRPC_BIDI:
        connection, error_type = grpc_connection, RpcError
    else:
        raise ValueError(
            f"Unknown transport type: {transport} (possible: {TRANSPORT_TYPES})"
        )

    return connection, address, error_type


@dataclass
class _AppStateTracker:
    interrupt: bool = False
    is_connected: bool = False

    def register_signal_handler(self) -> None:
        """Register handlers for exit signals."""

        def signal_handler(sig, frame):  # type: ignore
            # pylint: disable=unused-argument
            self.interrupt = True
            raise StopIteration from None

        signal.signal(signal.SIGINT, signal_handler)
        signal.signal(signal.SIGTERM, signal_handler)<|MERGE_RESOLUTION|>--- conflicted
+++ resolved
@@ -350,19 +350,12 @@
                         message.metadata.message_type,
                         message.metadata.message_id,
                     )
-<<<<<<< HEAD
-                log(
-                    INFO,
-                    "Received: %s message %s",
-                    message.metadata.message_type,
-                    message.metadata.message_id,
-                )
-
-                # Handle control message
-                out_message, sleep_duration = handle_control_message(message)
-                if out_message:
-                    send(out_message)
-                    break
+
+                    # Handle control message
+                    out_message, sleep_duration = handle_control_message(message)
+                    if out_message:
+                        send(out_message)
+                        break
 
                 # Get run info
                 run_id = message.metadata.run_id
@@ -378,74 +371,17 @@
 
                 # Retrieve context for this run
                 context = node_state.retrieve_context(run_id=run_id)
-=======
->>>>>>> 408d8820
-
-                    # Handle control message
-                    out_message, sleep_duration = handle_control_message(message)
-                    if out_message:
-                        send(out_message)
-                        break
-
-<<<<<<< HEAD
+
+                    # Create an error reply message that will never be used to prevent
+                    # the used-before-assignment linting error
+                    reply_message = message.create_error_reply(
+                        error=Error(code=ErrorCode.UNKNOWN, reason="Unknown")
+                    )
+
                 # Handle app loading and task message
                 try:
                     # Load ClientApp instance
                     client_app: ClientApp = load_client_app_fn(*run_info[run_id])
-
-                    # Execute ClientApp
-                    reply_message = client_app(message=message, context=context)
-                except Exception as ex:  # pylint: disable=broad-exception-caught
-
-                    # Legacy grpc-bidi
-                    if transport in ["grpc-bidi", None]:
-                        log(ERROR, "Client raised an exception.", exc_info=ex)
-                        # Raise exception, crash process
-                        raise ex
-
-                    # Don't update/change NodeState
-
-                    e_code = ErrorCode.CLIENT_APP_RAISED_EXCEPTION
-                    # Reason example: "<class 'ZeroDivisionError'>:<'division by zero'>"
-                    reason = str(type(ex)) + ":<'" + str(ex) + "'>"
-                    exc_entity = "ClientApp"
-                    if isinstance(ex, LoadClientAppError):
-                        reason = (
-                            "An exception was raised when attempting to load "
-                            "`ClientApp`"
-                        )
-                        e_code = ErrorCode.LOAD_CLIENT_APP_EXCEPTION
-                        exc_entity = "SuperNode"
-=======
-                    # Register context for this run
-                    node_state.register_context(run_id=message.metadata.run_id)
->>>>>>> 408d8820
-
-                    # Retrieve context for this run
-                    context = node_state.retrieve_context(
-                        run_id=message.metadata.run_id
-                    )
-
-                    # Create an error reply message that will never be used to prevent
-                    # the used-before-assignment linting error
-                    reply_message = message.create_error_reply(
-<<<<<<< HEAD
-                        error=Error(code=e_code, reason=reason)
-                    )
-                else:
-                    # No exception, update node state
-                    node_state.update_context(
-                        run_id=run_id,
-                        context=context,
-=======
-                        error=Error(code=ErrorCode.UNKNOWN, reason="Unknown")
->>>>>>> 408d8820
-                    )
-
-                    # Handle app loading and task message
-                    try:
-                        # Load ClientApp instance
-                        client_app: ClientApp = load_client_app_fn()
 
                         # Execute ClientApp
                         reply_message = client_app(message=message, context=context)
@@ -476,16 +412,16 @@
                                 ERROR, "%s raised an exception", exc_entity, exc_info=ex
                             )
 
-                        # Create error message
-                        reply_message = message.create_error_reply(
-                            error=Error(code=e_code, reason=reason)
-                        )
-                    else:
-                        # No exception, update node state
-                        node_state.update_context(
-                            run_id=message.metadata.run_id,
-                            context=context,
-                        )
+                    # Create error message
+                    reply_message = message.create_error_reply(
+                        error=Error(code=e_code, reason=reason)
+                    )
+                else:
+                    # No exception, update node state
+                    node_state.update_context(
+                        run_id=run_id,
+                        context=context,
+                    )
 
                     # Send
                     send(reply_message)
