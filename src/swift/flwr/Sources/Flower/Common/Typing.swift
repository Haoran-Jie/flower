--- conflicted
+++ resolved
@@ -173,7 +173,7 @@
     }
 }
 
-<<<<<<< HEAD
+/// Parameters request for a client.
 public struct GetParametersIns: Equatable {
     public var config: [String: Scalar]
     
@@ -182,9 +182,7 @@
     }
 }
 
-=======
 /// Response when asked to return parameters.
->>>>>>> 31c00d80
 public struct GetParametersRes: Equatable {
     public var parameters: Parameters
     public var status: Status
