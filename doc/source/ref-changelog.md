--- conflicted
+++ resolved
@@ -10,8 +10,6 @@
 
 ### Incompatible changes
 
-<<<<<<< HEAD
-=======
 ## v1.13.0 (2024-11-20)
 
 ### Thanks to our contributors
@@ -183,7 +181,6 @@
 
   Python 3.8 support was deprecated in Flower 1.9, and this release removes support. Flower now requires Python 3.9 or later (Python 3.11 is recommended). CI and documentation were updated to use Python 3.9 as the minimum supported version. Flower now supports Python 3.9 to 3.12.
 
->>>>>>> 81ae8397
 ## v1.11.1 (2024-09-11)
 
 ### Thanks to our contributors
