--- conflicted
+++ resolved
@@ -2,11 +2,7 @@
 set -e
 
 case "$1" in
-<<<<<<< HEAD
-  pandas-framework)
-=======
   framework-pandas)
->>>>>>> a1f9fc2b
     server_file="server.py"
     ;;
   bare-https)
